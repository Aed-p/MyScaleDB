--- conflicted
+++ resolved
@@ -1,8 +1,4 @@
-<<<<<<< HEAD
 if(NOT ARCH_AARCH64 AND NOT OS_FREEBSD AND NOT APPLE AND NOT ARCH_PPC64LE AND NOT ARCH_S390X)
-=======
-if(NOT ARCH_AARCH64 AND NOT OS_FREEBSD AND NOT APPLE)
->>>>>>> a3fcd044
     option(ENABLE_HDFS "Enable HDFS" ${ENABLE_LIBRARIES})
 elseif(ENABLE_HDFS)
     message (${RECONFIGURE_MESSAGE_LEVEL} "Cannot use HDFS3 with current configuration")
