#pragma once

#include <DB/Storages/MergeTree/MergeTreeData.h>
#include <DB/DataTypes/IDataType.h>
#include <DB/DataTypes/DataTypeNested.h>
#include <DB/DataTypes/DataTypeArray.h>
#include <DB/Core/NamesAndTypes.h>
#include <DB/Common/escapeForFileName.h>
#include <DB/IO/CachedCompressedReadBuffer.h>
#include <DB/IO/CompressedReadBufferFromFile.h>
#include <DB/Columns/ColumnArray.h>
#include <DB/Columns/ColumnNested.h>
#include <DB/Interpreters/evaluateMissingDefaults.h>


namespace DB
{

/** Пара засечек, определяющая диапазон строк в куске. Именно, диапазон имеет вид [begin * index_granularity, end * index_granularity).
  */
struct MarkRange
{
	size_t begin;
	size_t end;

	MarkRange() {}
	MarkRange(size_t begin_, size_t end_) : begin(begin_), end(end_) {}
};

typedef std::vector<MarkRange> MarkRanges;


/** Умеет читать данные между парой засечек из одного куска. При чтении последовательных отрезков не делает лишних seek-ов.
  * При чтении почти последовательных отрезков делает seek-и быстро, не выбрасывая содержимое буфера.
  */
class MergeTreeReader
{
	typedef std::map<std::string, ColumnPtr> OffsetColumns;

public:
	MergeTreeReader(const String & path_, /// Путь к куску
		const MergeTreeData::DataPartPtr & data_part, const NamesAndTypesList & columns_,
		bool use_uncompressed_cache_, MergeTreeData & storage_, const MarkRanges & all_mark_ranges,
<<<<<<< HEAD
		size_t aio_threshold_)
		: path(path_), data_part(data_part), part_name(data_part->name), columns(columns_),
		use_uncompressed_cache(use_uncompressed_cache_), storage(storage_), all_mark_ranges(all_mark_ranges),
		aio_threshold(aio_threshold_)
=======
		size_t aio_threshold_, size_t max_read_buffer_size_)
		: path(path_), data_part(data_part), part_name(data_part->name), columns(columns_),
		use_uncompressed_cache(use_uncompressed_cache_), storage(storage_), all_mark_ranges(all_mark_ranges),
		aio_threshold(aio_threshold_), max_read_buffer_size(max_read_buffer_size_)
>>>>>>> 628c32c8
	{
		try
		{
			if (!Poco::File(path).exists())
				throw Exception("Part " + path + " is missing", ErrorCodes::NOT_FOUND_EXPECTED_DATA_PART);

			for (const NameAndTypePair & column : columns)
				addStream(column.name, *column.type, all_mark_ranges);
		}
		catch (...)
		{
			storage.reportBrokenPart(part_name);
			throw;
		}
	}

	/** Если столбцов нет в блоке, добавляет их, если есть - добавляет прочитанные значения к ним в конец.
	  * Не добавляет столбцы, для которых нет файлов. Чтобы их добавить, нужно вызвать fillMissingColumns.
	  * В блоке должно быть либо ни одного столбца из columns, либо все, для которых есть файлы.
	  */
	void readRange(size_t from_mark, size_t to_mark, Block & res)
	{
		try
		{
			size_t max_rows_to_read = (to_mark - from_mark) * storage.index_granularity;

			/** Для некоторых столбцов файлы с данными могут отсутствовать.
				* Это бывает для старых кусков, после добавления новых столбцов в структуру таблицы.
				*/
			auto has_missing_columns = false;

			/// Указатели на столбцы смещений, общие для столбцов из вложенных структур данных
			/// Если append, все значения nullptr, и offset_columns используется только для проверки, что столбец смещений уже прочитан.
			OffsetColumns offset_columns;
			const auto read_column = [&] (const NameAndTypePair & it) {
				if (streams.end() == streams.find(it.name))
				{
					has_missing_columns = true;
					return;
				}

				/// Все столбцы уже есть в блоке. Будем добавлять значения в конец.
				bool append = res.has(it.name);

				ColumnWithNameAndType column;
				column.name = it.name;
				column.type = it.type;
				if (append)
					column.column = res.getByName(column.name).column;

				bool read_offsets = true;

				/// Для вложенных структур запоминаем указатели на столбцы со смещениями
				if (const DataTypeArray * type_arr = typeid_cast<const DataTypeArray *>(&*column.type))
				{
					String name = DataTypeNested::extractNestedTableName(column.name);

					if (offset_columns.count(name) == 0)
						offset_columns[name] = append ? nullptr : new ColumnArray::ColumnOffsets_t;
					else
						read_offsets = false; /// на предыдущих итерациях смещения уже считали вызовом readData

					if (!append)
						column.column = new ColumnArray(type_arr->getNestedType()->createColumn(), offset_columns[name]);
				}
				else if (!append)
					column.column = column.type->createColumn();

				readData(column.name, *column.type, *column.column, from_mark, max_rows_to_read, 0, read_offsets);

				if (!append && column.column->size())
					res.insert(column);
			};

			for (const NameAndTypePair & it : columns)
				read_column(it);

			if (has_missing_columns && !res)
			{
				addMinimumSizeColumn();
				/// minimum size column is necessarily at list's front
				read_column(columns.front());
			}
		}
		catch (const Exception & e)
		{
			if (e.code() != ErrorCodes::MEMORY_LIMIT_EXCEEDED)
			{
				storage.reportBrokenPart(part_name);
			}

			/// Более хорошая диагностика.
			throw Exception(e.message() +  "\n(while reading from part " + path + " from mark " + toString(from_mark) + " to "
				+ toString(to_mark) + ")", e.code());
		}
		catch (...)
		{
			storage.reportBrokenPart(part_name);

			throw;
		}
	}


	/** Добавить столбец минимального размера.
	  * Используется в случае, когда ни один столбец не нужен, но нужно хотя бы знать количество строк.
	  * Добавляет в columns.
	  */
	void addMinimumSizeColumn()
	{
		const auto get_column_size = [this] (const String & name) {
			const auto & files = data_part->checksums.files;

			const auto escaped_name = escapeForFileName(name);
			const auto bin_file_name = escaped_name + ".bin";
			const auto mrk_file_name = escaped_name + ".mrk";

			return files.find(bin_file_name)->second.file_size + files.find(mrk_file_name)->second.file_size;
		};

		const auto & storage_columns = storage.getColumnsList();
		const NameAndTypePair * minimum_size_column = nullptr;
		auto minimum_size = std::numeric_limits<size_t>::max();

		for (const auto & column : storage_columns)
		{
			if (!data_part->hasColumnFiles(column.name))
				continue;

			const auto size = get_column_size(column.name);
			if (size < minimum_size)
			{
				minimum_size = size;
				minimum_size_column = &column;
			}
		}

		if (!minimum_size_column)
			throw Exception{
				"could not find a column of minimum size in MergeTree",
				ErrorCodes::LOGICAL_ERROR
			};

		addStream(minimum_size_column->name, *minimum_size_column->type, all_mark_ranges);
		columns.emplace(std::begin(columns), *minimum_size_column);

		added_minimum_size_column = &columns.front();
	}


	/** Добавляет в блок недостающие столбцы из ordered_names, состоящие из значений по-умолчанию.
	  * Недостающие столбцы добавляются в позиции, такие же как в ordered_names.
	  * Если был добавлен хотя бы один столбец - то все столбцы в блоке переупорядочиваются как в ordered_names.
	  */
	void fillMissingColumns(Block & res, const Names & ordered_names)
	{
		fillMissingColumnsImpl(res, ordered_names, false);
	}

	/** То же самое, но всегда переупорядочивает столбцы в блоке, как в ordered_names
	  *  (даже если не было недостающих столбцов).
	  */
	void fillMissingColumnsAndReorder(Block & res, const Names & ordered_names)
	{
		fillMissingColumnsImpl(res, ordered_names, true);
	}

private:
	struct Stream
	{
		MarkCache::MappedPtr marks;
		ReadBuffer * data_buffer;
		Poco::SharedPtr<CachedCompressedReadBuffer> cached_buffer;
		Poco::SharedPtr<CompressedReadBufferFromFile> non_cached_buffer;
		std::string path_prefix;
		size_t max_mark_range;
		size_t aio_threshold;

		/// Используется в качестве подсказки, чтобы уменьшить количество реаллокаций при создании столбца переменной длины.
		double avg_value_size_hint = 0;

		Stream(const String & path_prefix_, UncompressedCache * uncompressed_cache, MarkCache * mark_cache, const MarkRanges & all_mark_ranges,
<<<<<<< HEAD
			   size_t aio_threshold_)
			: path_prefix(path_prefix_), aio_threshold(aio_threshold_)
=======
			   size_t aio_threshold, size_t max_read_buffer_size)
			: path_prefix(path_prefix_)
>>>>>>> 628c32c8
		{
			loadMarks(mark_cache);
			size_t max_mark_range = 0;

			for (size_t i = 0; i < all_mark_ranges.size(); ++i)
			{
				size_t right = all_mark_ranges[i].end;

				/// Если правая граница лежит внутри блока, то его тоже придется читать.
				if (right < (*marks).size() && (*marks)[right].offset_in_decompressed_block > 0)
				{
					while (right < (*marks).size() && (*marks)[right].offset_in_compressed_file ==
													  (*marks)[all_mark_ranges[i].end].offset_in_compressed_file)
						++right;
				}

				/// Если правее засечек нет, просто используем DEFAULT_BUFFER_SIZE
				if (right >= (*marks).size() || (right + 1 == (*marks).size() &&
					(*marks)[right].offset_in_compressed_file == (*marks)[all_mark_ranges[i].end].offset_in_compressed_file))
				{
					max_mark_range = max_read_buffer_size;
					break;
				}

				max_mark_range = std::max(max_mark_range,
					(*marks)[right].offset_in_compressed_file - (*marks)[all_mark_ranges[i].begin].offset_in_compressed_file);
			}

			size_t buffer_size = max_read_buffer_size < max_mark_range ? max_read_buffer_size : max_mark_range;

			if (uncompressed_cache)
			{
				cached_buffer = new CachedCompressedReadBuffer(path_prefix + ".bin", uncompressed_cache, aio_threshold, buffer_size);
				data_buffer = &*cached_buffer;
			}
			else
			{
				non_cached_buffer = new CompressedReadBufferFromFile(path_prefix + ".bin", aio_threshold, buffer_size);
				data_buffer = &*non_cached_buffer;
			}
		}

		void loadMarks(MarkCache * cache)
		{
			std::string path = path_prefix + ".mrk";

			UInt128 key;
			if (cache)
			{
				key = cache->hash(path);
				marks = cache->get(key);
				if (marks)
					return;
			}

			marks.reset(new MarksInCompressedFile);

			ReadBufferFromFile buffer(path);
			while (!buffer.eof())
			{
				MarkInCompressedFile mark;
				readIntBinary(mark.offset_in_compressed_file, buffer);
				readIntBinary(mark.offset_in_decompressed_block, buffer);
				marks->push_back(mark);
			}

			if (cache)
				cache->set(key, marks);
		}

		void seekToMark(size_t index)
		{
			MarkInCompressedFile mark = (*marks)[index];

			try
			{
				if (cached_buffer)
				{
					cached_buffer->seek(mark.offset_in_compressed_file, mark.offset_in_decompressed_block);
				}
				if (non_cached_buffer)
					non_cached_buffer->seek(mark.offset_in_compressed_file, mark.offset_in_decompressed_block);
			}
			catch (const Exception & e)
			{
				/// Более хорошая диагностика.
				if (e.code() == ErrorCodes::ARGUMENT_OUT_OF_BOUND)
					throw Exception(e.message() + " (while seeking to mark " + Poco::NumberFormatter::format(index)
						+ " of column " + path_prefix + "; offsets are: "
						+ toString(mark.offset_in_compressed_file) + " "
						+ toString(mark.offset_in_decompressed_block) + ")", e.code());
				else
					throw;
			}
		}
	};

	typedef std::map<std::string, std::unique_ptr<Stream> > FileStreams;

	String path;
	const MergeTreeData::DataPartPtr & data_part;
	String part_name;
	FileStreams streams;

	/// Запрашиваемые столбцы. Возможно, с добавлением minimum_size_column.
	NamesAndTypesList columns;
	const NameAndTypePair * added_minimum_size_column = nullptr;

	bool use_uncompressed_cache;
	MergeTreeData & storage;
	const MarkRanges & all_mark_ranges;
	size_t aio_threshold;
<<<<<<< HEAD
=======
	size_t max_read_buffer_size;
>>>>>>> 628c32c8

	void addStream(const String & name, const IDataType & type, const MarkRanges & all_mark_ranges, size_t level = 0)
	{
		String escaped_column_name = escapeForFileName(name);

		/** Если файла с данными нет - то не будем пытаться открыть его.
			* Это нужно, чтобы можно было добавлять новые столбцы к структуре таблицы без создания файлов для старых кусков.
			*/
		if (!Poco::File(path + escaped_column_name + ".bin").exists())
			return;

		UncompressedCache * uncompressed_cache = use_uncompressed_cache ? storage.context.getUncompressedCache() : NULL;
		MarkCache * mark_cache = storage.context.getMarkCache();

		/// Для массивов используются отдельные потоки для размеров.
		if (const DataTypeArray * type_arr = typeid_cast<const DataTypeArray *>(&type))
		{
			String size_name = DataTypeNested::extractNestedTableName(name)
				+ ARRAY_SIZES_COLUMN_NAME_SUFFIX + toString(level);
			String escaped_size_name = escapeForFileName(DataTypeNested::extractNestedTableName(name))
				+ ARRAY_SIZES_COLUMN_NAME_SUFFIX + toString(level);

			if (!streams.count(size_name))
				streams.emplace(size_name, std::unique_ptr<Stream>(new Stream(
<<<<<<< HEAD
					path + escaped_size_name, uncompressed_cache, mark_cache, all_mark_ranges, aio_threshold)));
=======
					path + escaped_size_name, uncompressed_cache, mark_cache, all_mark_ranges, aio_threshold, max_read_buffer_size)));
>>>>>>> 628c32c8

			addStream(name, *type_arr->getNestedType(), all_mark_ranges, level + 1);
		}
		else
<<<<<<< HEAD
			streams[name].reset(new Stream(path + escaped_column_name, uncompressed_cache, mark_cache, all_mark_ranges, aio_threshold));
=======
			streams[name].reset(new Stream(
				path + escaped_column_name, uncompressed_cache, mark_cache, all_mark_ranges, aio_threshold, max_read_buffer_size));
>>>>>>> 628c32c8
	}


	void readData(const String & name, const IDataType & type, IColumn & column, size_t from_mark, size_t max_rows_to_read,
		size_t level = 0, bool read_offsets = true)
	{
		/// Для массивов требуется сначала десериализовать размеры, а потом значения.
		if (const DataTypeArray * type_arr = typeid_cast<const DataTypeArray *>(&type))
		{
			if (read_offsets)
			{
				Stream & stream = *streams[DataTypeNested::extractNestedTableName(name) + ARRAY_SIZES_COLUMN_NAME_SUFFIX + toString(level)];
				stream.seekToMark(from_mark);
				type_arr->deserializeOffsets(
					column,
					*stream.data_buffer,
					max_rows_to_read);
			}

			if (column.size())
			{
				ColumnArray & array = typeid_cast<ColumnArray &>(column);
				const size_t required_internal_size = array.getOffsets()[column.size() - 1];

				if (required_internal_size)
				{
					readData(
						name,
						*type_arr->getNestedType(),
						array.getData(),
						from_mark,
						required_internal_size - array.getData().size(),
						level + 1);

					/** Исправление для ошибочно записанных пустых файлов с данными массива.
					  * Такое бывает после ALTER с добавлением новых столбцов во вложенную структуру данных.
					  */
					size_t read_internal_size = array.getData().size();
					if (required_internal_size != read_internal_size)
					{
						if (read_internal_size != 0)
							LOG_ERROR((&Logger::get("MergeTreeReader")),
								"Internal size of array " + name + " doesn't match offsets: corrupted data, filling with default values.");

						array.getDataPtr() = dynamic_cast<IColumnConst &>(
							*type_arr->getNestedType()->createConstColumn(
								required_internal_size,
								type_arr->getNestedType()->getDefault())).convertToFullColumn();

						/** NOTE Можно было бы занулять этот столбец, чтобы он не добавлялся в блок,
						  *  а впоследствии создавался с более правильными (из определения таблицы) значениями по-умолчанию.
						  */
					}
				}
			}
		}
		else
		{
			Stream & stream = *streams[name];
			stream.seekToMark(from_mark);
			type.deserializeBinary(column, *stream.data_buffer, max_rows_to_read, stream.avg_value_size_hint);

			/// Вычисление подсказки о среднем размере значения.
			size_t column_size = column.size();
			if (column_size)
			{
				double current_avg_value_size = static_cast<double>(column.byteSize()) / column_size;

				/// Эвристика, чтобы при изменениях, значение avg_value_size_hint быстро росло, но медленно уменьшалось.
				if (current_avg_value_size > stream.avg_value_size_hint)
					stream.avg_value_size_hint = current_avg_value_size;
				else if (current_avg_value_size * 2 < stream.avg_value_size_hint)
					stream.avg_value_size_hint = (current_avg_value_size + stream.avg_value_size_hint * 3) / 4;
			}
		}
	}


	void fillMissingColumnsImpl(Block & res, const Names & ordered_names, bool always_reorder)
	{
		try
		{
			/** Для недостающих столбцов из вложенной структуры нужно создавать не столбец пустых массивов, а столбец массивов
			  *  правильных длин.
			  * TODO: Если для какой-то вложенной структуры были запрошены только отсутствующие столбцы, для них вернутся пустые
			  *  массивы, даже если в куске есть смещения для этой вложенной структуры. Это можно исправить.
			  * NOTE: Похожий код есть в Block::addDefaults, но он немного отличается.
			  */

			/// Сначала запомним столбцы смещений для всех массивов в блоке.
			OffsetColumns offset_columns;
			for (size_t i = 0; i < res.columns(); ++i)
			{
				const ColumnWithNameAndType & column = res.getByPosition(i);
				if (const ColumnArray * array = typeid_cast<const ColumnArray *>(&*column.column))
				{
					String offsets_name = DataTypeNested::extractNestedTableName(column.name);
					auto & offsets_column = offset_columns[offsets_name];

					/// Если почему-то есть разные столбцы смещений для одной вложенной структуры, то берём непустой.
					if (!offsets_column || offsets_column->empty())
						offsets_column = array->getOffsetsColumn();
				}
			}

			auto should_evaluate_defaults = false;
			auto should_sort = always_reorder;

			for (const auto & requested_column : columns)
			{
				/// insert default values only for columns without default expressions
				if (!res.has(requested_column.name))
				{
					should_sort = true;
					if (storage.column_defaults.count(requested_column.name) != 0)
					{
						should_evaluate_defaults = true;
						continue;
					}

					ColumnWithNameAndType column_to_add;
					column_to_add.name = requested_column.name;
					column_to_add.type = requested_column.type;

					String offsets_name = DataTypeNested::extractNestedTableName(column_to_add.name);
					if (offset_columns.count(offsets_name))
					{
						ColumnPtr offsets_column = offset_columns[offsets_name];
						DataTypePtr nested_type = typeid_cast<DataTypeArray &>(*column_to_add.type).getNestedType();
						size_t nested_rows = offsets_column->empty() ? 0
							: typeid_cast<ColumnUInt64 &>(*offsets_column).getData().back();

						ColumnPtr nested_column = dynamic_cast<IColumnConst &>(*nested_type->createConstColumn(
							nested_rows, nested_type->getDefault())).convertToFullColumn();

						column_to_add.column = new ColumnArray(nested_column, offsets_column);
					}
					else
					{
						/** Нужно превратить константный столбец в полноценный, так как в части блоков (из других кусков),
						  *  он может быть полноценным (а то интерпретатор может посчитать, что он константный везде).
						  */
						column_to_add.column = dynamic_cast<IColumnConst &>(*column_to_add.type->createConstColumn(
							res.rows(), column_to_add.type->getDefault())).convertToFullColumn();
					}

					res.insert(column_to_add);
				}
			}

			/// evaluate defaulted columns if necessary
			if (should_evaluate_defaults)
				evaluateMissingDefaults(res, columns, storage.column_defaults, storage.context);

			/// remove added column to ensure same content among all blocks
			if (added_minimum_size_column)
			{
				res.erase(0);
				streams.erase(added_minimum_size_column->name);
				columns.erase(std::begin(columns));
				added_minimum_size_column = nullptr;
			}

			/// sort columns to ensure consistent order among all blocks
			if (should_sort)
			{
				Block ordered_block;

				for (const auto & name : ordered_names)
					if (res.has(name))
						ordered_block.insert(res.getByName(name));

				if (res.columns() != ordered_block.columns())
					throw Exception{
						"Ordered block has different number of columns than original one:\n" +
							ordered_block.dumpNames() + "\nvs.\n" + res.dumpNames(),
						ErrorCodes::LOGICAL_ERROR};

				std::swap(res, ordered_block);
			}
		}
		catch (const Exception & e)
		{
			/// Более хорошая диагностика.
			throw Exception(e.message() + '\n' + e.getStackTrace().toString()
				+ "\n(while reading from part " + path + ")", e.code());
		}
	}
};

}<|MERGE_RESOLUTION|>--- conflicted
+++ resolved
@@ -41,17 +41,10 @@
 	MergeTreeReader(const String & path_, /// Путь к куску
 		const MergeTreeData::DataPartPtr & data_part, const NamesAndTypesList & columns_,
 		bool use_uncompressed_cache_, MergeTreeData & storage_, const MarkRanges & all_mark_ranges,
-<<<<<<< HEAD
-		size_t aio_threshold_)
-		: path(path_), data_part(data_part), part_name(data_part->name), columns(columns_),
-		use_uncompressed_cache(use_uncompressed_cache_), storage(storage_), all_mark_ranges(all_mark_ranges),
-		aio_threshold(aio_threshold_)
-=======
 		size_t aio_threshold_, size_t max_read_buffer_size_)
 		: path(path_), data_part(data_part), part_name(data_part->name), columns(columns_),
 		use_uncompressed_cache(use_uncompressed_cache_), storage(storage_), all_mark_ranges(all_mark_ranges),
 		aio_threshold(aio_threshold_), max_read_buffer_size(max_read_buffer_size_)
->>>>>>> 628c32c8
 	{
 		try
 		{
@@ -234,13 +227,8 @@
 		double avg_value_size_hint = 0;
 
 		Stream(const String & path_prefix_, UncompressedCache * uncompressed_cache, MarkCache * mark_cache, const MarkRanges & all_mark_ranges,
-<<<<<<< HEAD
-			   size_t aio_threshold_)
-			: path_prefix(path_prefix_), aio_threshold(aio_threshold_)
-=======
 			   size_t aio_threshold, size_t max_read_buffer_size)
 			: path_prefix(path_prefix_)
->>>>>>> 628c32c8
 		{
 			loadMarks(mark_cache);
 			size_t max_mark_range = 0;
@@ -269,16 +257,19 @@
 					(*marks)[right].offset_in_compressed_file - (*marks)[all_mark_ranges[i].begin].offset_in_compressed_file);
 			}
 
-			size_t buffer_size = max_read_buffer_size < max_mark_range ? max_read_buffer_size : max_mark_range;
+			size_t buffer_size = std::min(max_read_buffer_size, max_mark_range);
+			size_t estimated_size = (aio_threshold > 0) ? Poco::File(path_prefix + ".bin").getSize() : 0;
 
 			if (uncompressed_cache)
 			{
-				cached_buffer = new CachedCompressedReadBuffer(path_prefix + ".bin", uncompressed_cache, aio_threshold, buffer_size);
+				cached_buffer = new CachedCompressedReadBuffer(path_prefix + ".bin", uncompressed_cache,
+															   estimated_size, aio_threshold, buffer_size);
 				data_buffer = &*cached_buffer;
 			}
 			else
 			{
-				non_cached_buffer = new CompressedReadBufferFromFile(path_prefix + ".bin", aio_threshold, buffer_size);
+				non_cached_buffer = new CompressedReadBufferFromFile(path_prefix + ".bin", estimated_size,
+																	 aio_threshold, buffer_size);
 				data_buffer = &*non_cached_buffer;
 			}
 		}
@@ -353,10 +344,7 @@
 	MergeTreeData & storage;
 	const MarkRanges & all_mark_ranges;
 	size_t aio_threshold;
-<<<<<<< HEAD
-=======
 	size_t max_read_buffer_size;
->>>>>>> 628c32c8
 
 	void addStream(const String & name, const IDataType & type, const MarkRanges & all_mark_ranges, size_t level = 0)
 	{
@@ -381,21 +369,13 @@
 
 			if (!streams.count(size_name))
 				streams.emplace(size_name, std::unique_ptr<Stream>(new Stream(
-<<<<<<< HEAD
-					path + escaped_size_name, uncompressed_cache, mark_cache, all_mark_ranges, aio_threshold)));
-=======
 					path + escaped_size_name, uncompressed_cache, mark_cache, all_mark_ranges, aio_threshold, max_read_buffer_size)));
->>>>>>> 628c32c8
 
 			addStream(name, *type_arr->getNestedType(), all_mark_ranges, level + 1);
 		}
 		else
-<<<<<<< HEAD
-			streams[name].reset(new Stream(path + escaped_column_name, uncompressed_cache, mark_cache, all_mark_ranges, aio_threshold));
-=======
 			streams[name].reset(new Stream(
 				path + escaped_column_name, uncompressed_cache, mark_cache, all_mark_ranges, aio_threshold, max_read_buffer_size));
->>>>>>> 628c32c8
 	}
 
 
