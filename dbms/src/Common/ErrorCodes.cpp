--- conflicted
+++ resolved
@@ -434,7 +434,6 @@
     extern const int BAD_QUERY_PARAMETER = 457;
     extern const int CANNOT_UNLINK = 458;
     extern const int CANNOT_SET_THREAD_PRIORITY = 459;
-<<<<<<< HEAD
     extern const int CANNOT_CREATE_TIMER = 460;
     extern const int CANNOT_SET_TIMER_PERIOD = 461;
     extern const int CANNOT_DELETE_TIMER = 462;
@@ -443,10 +442,8 @@
     extern const int CANNOT_PARSE_DWARF = 465;
     extern const int INSECURE_PATH = 466;
     extern const int CANNOT_PARSE_BOOL = 467;
+    extern const int QUERY_IS_NOT_SUPPORTED_IN_LIVE_VIEW = 468;
 
-=======
-    extern const int QUERY_IS_NOT_SUPPORTED_IN_LIVE_VIEW = 460;
->>>>>>> 280025d5
     extern const int KEEPER_EXCEPTION = 999;
     extern const int POCO_EXCEPTION = 1000;
     extern const int STD_EXCEPTION = 1001;
