namespace DB
{

namespace ErrorCodes
{
    /** Previously, these constants were located in one enum.
      * But in this case there is a problem: when you add a new constant, you need to recompile
      *  all translation units that use at least one constant (almost the whole project).
      * Therefore it is made so that definitions of constants are located here, in one file,
      *  and their declaration are in different files, at the place of use.
      */

    extern const int UNSUPPORTED_METHOD = 1;
    extern const int UNSUPPORTED_PARAMETER = 2;
    extern const int UNEXPECTED_END_OF_FILE = 3;
    extern const int EXPECTED_END_OF_FILE = 4;
    extern const int CANNOT_PARSE_TEXT = 6;
    extern const int INCORRECT_NUMBER_OF_COLUMNS = 7;
    extern const int THERE_IS_NO_COLUMN = 8;
    extern const int SIZES_OF_COLUMNS_DOESNT_MATCH = 9;
    extern const int NOT_FOUND_COLUMN_IN_BLOCK = 10;
    extern const int POSITION_OUT_OF_BOUND = 11;
    extern const int PARAMETER_OUT_OF_BOUND = 12;
    extern const int SIZES_OF_COLUMNS_IN_TUPLE_DOESNT_MATCH = 13;
    extern const int DUPLICATE_COLUMN = 15;
    extern const int NO_SUCH_COLUMN_IN_TABLE = 16;
    extern const int DELIMITER_IN_STRING_LITERAL_DOESNT_MATCH = 17;
    extern const int CANNOT_INSERT_ELEMENT_INTO_CONSTANT_COLUMN = 18;
    extern const int SIZE_OF_FIXED_STRING_DOESNT_MATCH = 19;
    extern const int NUMBER_OF_COLUMNS_DOESNT_MATCH = 20;
    extern const int CANNOT_READ_ALL_DATA_FROM_TAB_SEPARATED_INPUT = 21;
    extern const int CANNOT_PARSE_ALL_VALUE_FROM_TAB_SEPARATED_INPUT = 22;
    extern const int CANNOT_READ_FROM_ISTREAM = 23;
    extern const int CANNOT_WRITE_TO_OSTREAM = 24;
    extern const int CANNOT_PARSE_ESCAPE_SEQUENCE = 25;
    extern const int CANNOT_PARSE_QUOTED_STRING = 26;
    extern const int CANNOT_PARSE_INPUT_ASSERTION_FAILED = 27;
    extern const int CANNOT_PRINT_FLOAT_OR_DOUBLE_NUMBER = 28;
    extern const int CANNOT_PRINT_INTEGER = 29;
    extern const int CANNOT_READ_SIZE_OF_COMPRESSED_CHUNK = 30;
    extern const int CANNOT_READ_COMPRESSED_CHUNK = 31;
    extern const int ATTEMPT_TO_READ_AFTER_EOF = 32;
    extern const int CANNOT_READ_ALL_DATA = 33;
    extern const int TOO_MANY_ARGUMENTS_FOR_FUNCTION = 34;
    extern const int TOO_FEW_ARGUMENTS_FOR_FUNCTION = 35;
    extern const int BAD_ARGUMENTS = 36;
    extern const int UNKNOWN_ELEMENT_IN_AST = 37;
    extern const int CANNOT_PARSE_DATE = 38;
    extern const int TOO_LARGE_SIZE_COMPRESSED = 39;
    extern const int CHECKSUM_DOESNT_MATCH = 40;
    extern const int CANNOT_PARSE_DATETIME = 41;
    extern const int NUMBER_OF_ARGUMENTS_DOESNT_MATCH = 42;
    extern const int ILLEGAL_TYPE_OF_ARGUMENT = 43;
    extern const int ILLEGAL_COLUMN = 44;
    extern const int ILLEGAL_NUMBER_OF_RESULT_COLUMNS = 45;
    extern const int UNKNOWN_FUNCTION = 46;
    extern const int UNKNOWN_IDENTIFIER = 47;
    extern const int NOT_IMPLEMENTED = 48;
    extern const int LOGICAL_ERROR = 49;
    extern const int UNKNOWN_TYPE = 50;
    extern const int EMPTY_LIST_OF_COLUMNS_QUERIED = 51;
    extern const int COLUMN_QUERIED_MORE_THAN_ONCE = 52;
    extern const int TYPE_MISMATCH = 53;
    extern const int STORAGE_DOESNT_ALLOW_PARAMETERS = 54;
    extern const int STORAGE_REQUIRES_PARAMETER = 55;
    extern const int UNKNOWN_STORAGE = 56;
    extern const int TABLE_ALREADY_EXISTS = 57;
    extern const int TABLE_METADATA_ALREADY_EXISTS = 58;
    extern const int ILLEGAL_TYPE_OF_COLUMN_FOR_FILTER = 59;
    extern const int UNKNOWN_TABLE = 60;
    extern const int ONLY_FILTER_COLUMN_IN_BLOCK = 61;
    extern const int SYNTAX_ERROR = 62;
    extern const int UNKNOWN_AGGREGATE_FUNCTION = 63;
    extern const int CANNOT_READ_AGGREGATE_FUNCTION_FROM_TEXT = 64;
    extern const int CANNOT_WRITE_AGGREGATE_FUNCTION_AS_TEXT = 65;
    extern const int NOT_A_COLUMN = 66;
    extern const int ILLEGAL_KEY_OF_AGGREGATION = 67;
    extern const int CANNOT_GET_SIZE_OF_FIELD = 68;
    extern const int ARGUMENT_OUT_OF_BOUND = 69;
    extern const int CANNOT_CONVERT_TYPE = 70;
    extern const int CANNOT_WRITE_AFTER_END_OF_BUFFER = 71;
    extern const int CANNOT_PARSE_NUMBER = 72;
    extern const int UNKNOWN_FORMAT = 73;
    extern const int CANNOT_READ_FROM_FILE_DESCRIPTOR = 74;
    extern const int CANNOT_WRITE_TO_FILE_DESCRIPTOR = 75;
    extern const int CANNOT_OPEN_FILE = 76;
    extern const int CANNOT_CLOSE_FILE = 77;
    extern const int UNKNOWN_TYPE_OF_QUERY = 78;
    extern const int INCORRECT_FILE_NAME = 79;
    extern const int INCORRECT_QUERY = 80;
    extern const int UNKNOWN_DATABASE = 81;
    extern const int DATABASE_ALREADY_EXISTS = 82;
    extern const int DIRECTORY_DOESNT_EXIST = 83;
    extern const int DIRECTORY_ALREADY_EXISTS = 84;
    extern const int FORMAT_IS_NOT_SUITABLE_FOR_INPUT = 85;
    extern const int RECEIVED_ERROR_FROM_REMOTE_IO_SERVER = 86;
    extern const int CANNOT_SEEK_THROUGH_FILE = 87;
    extern const int CANNOT_TRUNCATE_FILE = 88;
    extern const int UNKNOWN_COMPRESSION_METHOD = 89;
    extern const int EMPTY_LIST_OF_COLUMNS_PASSED = 90;
    extern const int SIZES_OF_MARKS_FILES_ARE_INCONSISTENT = 91;
    extern const int EMPTY_DATA_PASSED = 92;
    extern const int UNKNOWN_AGGREGATED_DATA_VARIANT = 93;
    extern const int CANNOT_MERGE_DIFFERENT_AGGREGATED_DATA_VARIANTS = 94;
    extern const int CANNOT_READ_FROM_SOCKET = 95;
    extern const int CANNOT_WRITE_TO_SOCKET = 96;
    extern const int CANNOT_READ_ALL_DATA_FROM_CHUNKED_INPUT = 97;
    extern const int CANNOT_WRITE_TO_EMPTY_BLOCK_OUTPUT_STREAM = 98;
    extern const int UNKNOWN_PACKET_FROM_CLIENT = 99;
    extern const int UNKNOWN_PACKET_FROM_SERVER = 100;
    extern const int UNEXPECTED_PACKET_FROM_CLIENT = 101;
    extern const int UNEXPECTED_PACKET_FROM_SERVER = 102;
    extern const int RECEIVED_DATA_FOR_WRONG_QUERY_ID = 103;
    extern const int TOO_SMALL_BUFFER_SIZE = 104;
    extern const int CANNOT_READ_HISTORY = 105;
    extern const int CANNOT_APPEND_HISTORY = 106;
    extern const int FILE_DOESNT_EXIST = 107;
    extern const int NO_DATA_TO_INSERT = 108;
    extern const int CANNOT_BLOCK_SIGNAL = 109;
    extern const int CANNOT_UNBLOCK_SIGNAL = 110;
    extern const int CANNOT_MANIPULATE_SIGSET = 111;
    extern const int CANNOT_WAIT_FOR_SIGNAL = 112;
    extern const int THERE_IS_NO_SESSION = 113;
    extern const int CANNOT_CLOCK_GETTIME = 114;
    extern const int UNKNOWN_SETTING = 115;
    extern const int THERE_IS_NO_DEFAULT_VALUE = 116;
    extern const int INCORRECT_DATA = 117;
    extern const int ENGINE_REQUIRED = 119;
    extern const int CANNOT_INSERT_VALUE_OF_DIFFERENT_SIZE_INTO_TUPLE = 120;
    extern const int UNSUPPORTED_JOIN_KEYS = 121;
    extern const int INCOMPATIBLE_COLUMNS = 122;
    extern const int UNKNOWN_TYPE_OF_AST_NODE = 123;
    extern const int INCORRECT_ELEMENT_OF_SET = 124;
    extern const int INCORRECT_RESULT_OF_SCALAR_SUBQUERY = 125;
    extern const int CANNOT_GET_RETURN_TYPE = 126;
    extern const int ILLEGAL_INDEX = 127;
    extern const int TOO_LARGE_ARRAY_SIZE = 128;
    extern const int FUNCTION_IS_SPECIAL = 129;
    extern const int CANNOT_READ_ARRAY_FROM_TEXT = 130;
    extern const int TOO_LARGE_STRING_SIZE = 131;
    extern const int CANNOT_CREATE_TABLE_FROM_METADATA = 132;
    extern const int AGGREGATE_FUNCTION_DOESNT_ALLOW_PARAMETERS = 133;
    extern const int PARAMETERS_TO_AGGREGATE_FUNCTIONS_MUST_BE_LITERALS = 134;
    extern const int ZERO_ARRAY_OR_TUPLE_INDEX = 135;
    extern const int UNKNOWN_ELEMENT_IN_CONFIG = 137;
    extern const int EXCESSIVE_ELEMENT_IN_CONFIG = 138;
    extern const int NO_ELEMENTS_IN_CONFIG = 139;
    extern const int ALL_REQUESTED_COLUMNS_ARE_MISSING = 140;
    extern const int SAMPLING_NOT_SUPPORTED = 141;
    extern const int NOT_FOUND_NODE = 142;
    extern const int FOUND_MORE_THAN_ONE_NODE = 143;
    extern const int FIRST_DATE_IS_BIGGER_THAN_LAST_DATE = 144;
    extern const int UNKNOWN_OVERFLOW_MODE = 145;
    extern const int QUERY_SECTION_DOESNT_MAKE_SENSE = 146;
    extern const int NOT_FOUND_FUNCTION_ELEMENT_FOR_AGGREGATE = 147;
    extern const int NOT_FOUND_RELATION_ELEMENT_FOR_CONDITION = 148;
    extern const int NOT_FOUND_RHS_ELEMENT_FOR_CONDITION = 149;
    extern const int EMPTY_LIST_OF_ATTRIBUTES_PASSED = 150;
    extern const int INDEX_OF_COLUMN_IN_SORT_CLAUSE_IS_OUT_OF_RANGE = 151;
    extern const int UNKNOWN_DIRECTION_OF_SORTING = 152;
    extern const int ILLEGAL_DIVISION = 153;
    extern const int AGGREGATE_FUNCTION_NOT_APPLICABLE = 154;
    extern const int UNKNOWN_RELATION = 155;
    extern const int DICTIONARIES_WAS_NOT_LOADED = 156;
    extern const int ILLEGAL_OVERFLOW_MODE = 157;
    extern const int TOO_MANY_ROWS = 158;
    extern const int TIMEOUT_EXCEEDED = 159;
    extern const int TOO_SLOW = 160;
    extern const int TOO_MANY_COLUMNS = 161;
    extern const int TOO_DEEP_SUBQUERIES = 162;
    extern const int TOO_DEEP_PIPELINE = 163;
    extern const int READONLY = 164;
    extern const int TOO_MANY_TEMPORARY_COLUMNS = 165;
    extern const int TOO_MANY_TEMPORARY_NON_CONST_COLUMNS = 166;
    extern const int TOO_DEEP_AST = 167;
    extern const int TOO_BIG_AST = 168;
    extern const int BAD_TYPE_OF_FIELD = 169;
    extern const int BAD_GET = 170;
    extern const int BLOCKS_HAVE_DIFFERENT_STRUCTURE = 171;
    extern const int CANNOT_CREATE_DIRECTORY = 172;
    extern const int CANNOT_ALLOCATE_MEMORY = 173;
    extern const int CYCLIC_ALIASES = 174;
    extern const int CHUNK_NOT_FOUND = 176;
    extern const int DUPLICATE_CHUNK_NAME = 177;
    extern const int MULTIPLE_ALIASES_FOR_EXPRESSION = 178;
    extern const int MULTIPLE_EXPRESSIONS_FOR_ALIAS = 179;
    extern const int THERE_IS_NO_PROFILE = 180;
    extern const int ILLEGAL_FINAL = 181;
    extern const int ILLEGAL_PREWHERE = 182;
    extern const int UNEXPECTED_EXPRESSION = 183;
    extern const int ILLEGAL_AGGREGATION = 184;
    extern const int UNSUPPORTED_MYISAM_BLOCK_TYPE = 185;
    extern const int UNSUPPORTED_COLLATION_LOCALE = 186;
    extern const int COLLATION_COMPARISON_FAILED = 187;
    extern const int UNKNOWN_ACTION = 188;
    extern const int TABLE_MUST_NOT_BE_CREATED_MANUALLY = 189;
    extern const int SIZES_OF_ARRAYS_DOESNT_MATCH = 190;
    extern const int SET_SIZE_LIMIT_EXCEEDED = 191;
    extern const int UNKNOWN_USER = 192;
    extern const int WRONG_PASSWORD = 193;
    extern const int REQUIRED_PASSWORD = 194;
    extern const int IP_ADDRESS_NOT_ALLOWED = 195;
    extern const int UNKNOWN_ADDRESS_PATTERN_TYPE = 196;
    extern const int SERVER_REVISION_IS_TOO_OLD = 197;
    extern const int DNS_ERROR = 198;
    extern const int UNKNOWN_QUOTA = 199;
    extern const int QUOTA_DOESNT_ALLOW_KEYS = 200;
    extern const int QUOTA_EXPIRED = 201;
    extern const int TOO_MANY_SIMULTANEOUS_QUERIES = 202;
    extern const int NO_FREE_CONNECTION = 203;
    extern const int CANNOT_FSYNC = 204;
    extern const int NESTED_TYPE_TOO_DEEP = 205;
    extern const int ALIAS_REQUIRED = 206;
    extern const int AMBIGUOUS_IDENTIFIER = 207;
    extern const int EMPTY_NESTED_TABLE = 208;
    extern const int SOCKET_TIMEOUT = 209;
    extern const int NETWORK_ERROR = 210;
    extern const int EMPTY_QUERY = 211;
    extern const int UNKNOWN_LOAD_BALANCING = 212;
    extern const int UNKNOWN_TOTALS_MODE = 213;
    extern const int CANNOT_STATVFS = 214;
    extern const int NOT_AN_AGGREGATE = 215;
    extern const int QUERY_WITH_SAME_ID_IS_ALREADY_RUNNING = 216;
    extern const int CLIENT_HAS_CONNECTED_TO_WRONG_PORT = 217;
    extern const int TABLE_IS_DROPPED = 218;
    extern const int DATABASE_NOT_EMPTY = 219;
    extern const int DUPLICATE_INTERSERVER_IO_ENDPOINT = 220;
    extern const int NO_SUCH_INTERSERVER_IO_ENDPOINT = 221;
    extern const int ADDING_REPLICA_TO_NON_EMPTY_TABLE = 222;
    extern const int UNEXPECTED_AST_STRUCTURE = 223;
    extern const int REPLICA_IS_ALREADY_ACTIVE = 224;
    extern const int NO_ZOOKEEPER = 225;
    extern const int NO_FILE_IN_DATA_PART = 226;
    extern const int UNEXPECTED_FILE_IN_DATA_PART = 227;
    extern const int BAD_SIZE_OF_FILE_IN_DATA_PART = 228;
    extern const int QUERY_IS_TOO_LARGE = 229;
    extern const int NOT_FOUND_EXPECTED_DATA_PART = 230;
    extern const int TOO_MANY_UNEXPECTED_DATA_PARTS = 231;
    extern const int NO_SUCH_DATA_PART = 232;
    extern const int BAD_DATA_PART_NAME = 233;
    extern const int NO_REPLICA_HAS_PART = 234;
    extern const int DUPLICATE_DATA_PART = 235;
    extern const int ABORTED = 236;
    extern const int NO_REPLICA_NAME_GIVEN = 237;
    extern const int FORMAT_VERSION_TOO_OLD = 238;
    extern const int CANNOT_MUNMAP = 239;
    extern const int CANNOT_MREMAP = 240;
    extern const int MEMORY_LIMIT_EXCEEDED = 241;
    extern const int TABLE_IS_READ_ONLY = 242;
    extern const int NOT_ENOUGH_SPACE = 243;
    extern const int UNEXPECTED_ZOOKEEPER_ERROR = 244;
    extern const int CORRUPTED_DATA = 246;
    extern const int INCORRECT_MARK = 247;
    extern const int INVALID_PARTITION_VALUE = 248;
    extern const int NOT_ENOUGH_BLOCK_NUMBERS = 250;
    extern const int NO_SUCH_REPLICA = 251;
    extern const int TOO_MANY_PARTS = 252;
    extern const int REPLICA_IS_ALREADY_EXIST = 253;
    extern const int NO_ACTIVE_REPLICAS = 254;
    extern const int TOO_MANY_RETRIES_TO_FETCH_PARTS = 255;
    extern const int PARTITION_ALREADY_EXISTS = 256;
    extern const int PARTITION_DOESNT_EXIST = 257;
    extern const int UNION_ALL_RESULT_STRUCTURES_MISMATCH = 258;
    extern const int CLIENT_OUTPUT_FORMAT_SPECIFIED = 260;
    extern const int UNKNOWN_BLOCK_INFO_FIELD = 261;
    extern const int BAD_COLLATION = 262;
    extern const int CANNOT_COMPILE_CODE = 263;
    extern const int INCOMPATIBLE_TYPE_OF_JOIN = 264;
    extern const int NO_AVAILABLE_REPLICA = 265;
    extern const int MISMATCH_REPLICAS_DATA_SOURCES = 266;
    extern const int STORAGE_DOESNT_SUPPORT_PARALLEL_REPLICAS = 267;
    extern const int CPUID_ERROR = 268;
    extern const int INFINITE_LOOP = 269;
    extern const int CANNOT_COMPRESS = 270;
    extern const int CANNOT_DECOMPRESS = 271;
    extern const int CANNOT_IO_SUBMIT = 272;
    extern const int CANNOT_IO_GETEVENTS = 273;
    extern const int AIO_READ_ERROR = 274;
    extern const int AIO_WRITE_ERROR = 275;
    extern const int INDEX_NOT_USED = 277;
    extern const int LEADERSHIP_LOST = 278;
    extern const int ALL_CONNECTION_TRIES_FAILED = 279;
    extern const int NO_AVAILABLE_DATA = 280;
    extern const int DICTIONARY_IS_EMPTY = 281;
    extern const int INCORRECT_INDEX = 282;
    extern const int UNKNOWN_DISTRIBUTED_PRODUCT_MODE = 283;
    extern const int UNKNOWN_GLOBAL_SUBQUERIES_METHOD = 284;
    extern const int TOO_FEW_LIVE_REPLICAS = 285;
    extern const int UNSATISFIED_QUORUM_FOR_PREVIOUS_WRITE = 286;
    extern const int UNKNOWN_FORMAT_VERSION = 287;
    extern const int DISTRIBUTED_IN_JOIN_SUBQUERY_DENIED = 288;
    extern const int REPLICA_IS_NOT_IN_QUORUM = 289;
    extern const int LIMIT_EXCEEDED = 290;
    extern const int DATABASE_ACCESS_DENIED = 291;
    extern const int LEADERSHIP_CHANGED = 292;
    extern const int MONGODB_CANNOT_AUTHENTICATE = 293;
    extern const int INVALID_BLOCK_EXTRA_INFO = 294;
    extern const int RECEIVED_EMPTY_DATA = 295;
    extern const int NO_REMOTE_SHARD_FOUND = 296;
    extern const int SHARD_HAS_NO_CONNECTIONS = 297;
    extern const int CANNOT_PIPE = 298;
    extern const int CANNOT_FORK = 299;
    extern const int CANNOT_DLSYM = 300;
    extern const int CANNOT_CREATE_CHILD_PROCESS = 301;
    extern const int CHILD_WAS_NOT_EXITED_NORMALLY = 302;
    extern const int CANNOT_SELECT = 303;
    extern const int CANNOT_WAITPID = 304;
    extern const int TABLE_WAS_NOT_DROPPED = 305;
    extern const int TOO_DEEP_RECURSION = 306;
    extern const int TOO_MANY_BYTES = 307;
    extern const int UNEXPECTED_NODE_IN_ZOOKEEPER = 308;
    extern const int FUNCTION_CANNOT_HAVE_PARAMETERS = 309;
    extern const int INVALID_SHARD_WEIGHT = 317;
    extern const int INVALID_CONFIG_PARAMETER = 318;
    extern const int UNKNOWN_STATUS_OF_INSERT = 319;
    extern const int VALUE_IS_OUT_OF_RANGE_OF_DATA_TYPE = 321;
    extern const int BARRIER_TIMEOUT = 335;
    extern const int UNKNOWN_DATABASE_ENGINE = 336;
    extern const int DDL_GUARD_IS_ACTIVE = 337;
    extern const int UNFINISHED = 341;
    extern const int METADATA_MISMATCH = 342;
    extern const int SUPPORT_IS_DISABLED = 344;
    extern const int TABLE_DIFFERS_TOO_MUCH = 345;
    extern const int CANNOT_CONVERT_CHARSET = 346;
    extern const int CANNOT_LOAD_CONFIG = 347;
    extern const int CANNOT_INSERT_NULL_IN_ORDINARY_COLUMN = 349;
    extern const int INCOMPATIBLE_SOURCE_TABLES = 350;
    extern const int AMBIGUOUS_TABLE_NAME = 351;
    extern const int AMBIGUOUS_COLUMN_NAME = 352;
    extern const int INDEX_OF_POSITIONAL_ARGUMENT_IS_OUT_OF_RANGE = 353;
    extern const int ZLIB_INFLATE_FAILED = 354;
    extern const int ZLIB_DEFLATE_FAILED = 355;
    extern const int BAD_LAMBDA = 356;
    extern const int RESERVED_IDENTIFIER_NAME = 357;
    extern const int INTO_OUTFILE_NOT_ALLOWED = 358;
    extern const int TABLE_SIZE_EXCEEDS_MAX_DROP_SIZE_LIMIT = 359;
    extern const int CANNOT_CREATE_CHARSET_CONVERTER = 360;
    extern const int SEEK_POSITION_OUT_OF_BOUND = 361;
    extern const int CURRENT_WRITE_BUFFER_IS_EXHAUSTED = 362;
    extern const int CANNOT_CREATE_IO_BUFFER = 363;
    extern const int RECEIVED_ERROR_TOO_MANY_REQUESTS = 364;
    extern const int OUTPUT_IS_NOT_SORTED = 365;
    extern const int SIZES_OF_NESTED_COLUMNS_ARE_INCONSISTENT = 366;
    extern const int TOO_MANY_FETCHES = 367;
    extern const int BAD_CAST = 368;
    extern const int ALL_REPLICAS_ARE_STALE = 369;
    extern const int DATA_TYPE_CANNOT_BE_USED_IN_TABLES = 370;
    extern const int INCONSISTENT_CLUSTER_DEFINITION = 371;
    extern const int SESSION_NOT_FOUND = 372;
    extern const int SESSION_IS_LOCKED = 373;
    extern const int INVALID_SESSION_TIMEOUT = 374;
    extern const int CANNOT_DLOPEN = 375;
    extern const int CANNOT_PARSE_UUID = 376;
    extern const int ILLEGAL_SYNTAX_FOR_DATA_TYPE = 377;
    extern const int DATA_TYPE_CANNOT_HAVE_ARGUMENTS = 378;
    extern const int UNKNOWN_STATUS_OF_DISTRIBUTED_DDL_TASK = 379;
    extern const int CANNOT_KILL = 380;
    extern const int HTTP_LENGTH_REQUIRED = 381;
    extern const int CANNOT_LOAD_CATBOOST_MODEL = 382;
    extern const int CANNOT_APPLY_CATBOOST_MODEL = 383;
    extern const int PART_IS_TEMPORARILY_LOCKED = 384;
    extern const int MULTIPLE_STREAMS_REQUIRED = 385;
    extern const int NO_COMMON_TYPE = 386;
    extern const int DICTIONARY_ALREADY_EXISTS = 387;
    extern const int CANNOT_ASSIGN_OPTIMIZE = 388;
    extern const int INSERT_WAS_DEDUPLICATED = 389;
    extern const int CANNOT_GET_CREATE_TABLE_QUERY = 390;
    extern const int EXTERNAL_LIBRARY_ERROR = 391;
    extern const int QUERY_IS_PROHIBITED = 392;
    extern const int THERE_IS_NO_QUERY = 393;
    extern const int QUERY_WAS_CANCELLED = 394;
    extern const int FUNCTION_THROW_IF_VALUE_IS_NON_ZERO = 395;
    extern const int TOO_MANY_ROWS_OR_BYTES = 396;
    extern const int QUERY_IS_NOT_SUPPORTED_IN_MATERIALIZED_VIEW = 397;
    extern const int UNKNOWN_MUTATION_COMMAND = 398;
    extern const int FORMAT_IS_NOT_SUITABLE_FOR_OUTPUT = 399;
    extern const int CANNOT_STAT = 400;
    extern const int FEATURE_IS_NOT_ENABLED_AT_BUILD_TIME = 401;
    extern const int CANNOT_IOSETUP = 402;
    extern const int INVALID_JOIN_ON_EXPRESSION = 403;
    extern const int BAD_ODBC_CONNECTION_STRING = 404;
    extern const int PARTITION_SIZE_EXCEEDS_MAX_DROP_SIZE_LIMIT = 405;
    extern const int TOP_AND_LIMIT_TOGETHER = 406;
    extern const int DECIMAL_OVERFLOW = 407;
    extern const int BAD_REQUEST_PARAMETER = 408;
    extern const int EXTERNAL_EXECUTABLE_NOT_FOUND = 409;
    extern const int EXTERNAL_SERVER_IS_NOT_RESPONDING = 410;
    extern const int PTHREAD_ERROR = 411;
    extern const int NETLINK_ERROR = 412;
    extern const int CANNOT_SET_SIGNAL_HANDLER = 413;
    extern const int CANNOT_READLINE = 414;
    extern const int ALL_REPLICAS_LOST = 415;
    extern const int REPLICA_STATUS_CHANGED = 416;
    extern const int EXPECTED_ALL_OR_ANY = 417;
    extern const int UNKNOWN_JOIN_STRICTNESS = 418;
    extern const int MULTIPLE_ASSIGNMENTS_TO_COLUMN = 419;
    extern const int CANNOT_UPDATE_COLUMN = 420;
    extern const int CANNOT_ADD_DIFFERENT_AGGREGATE_STATES = 421;
    extern const int UNSUPPORTED_URI_SCHEME = 422;
    extern const int CANNOT_GETTIMEOFDAY = 423;
    extern const int CANNOT_LINK = 424;
    extern const int SYSTEM_ERROR = 425;
    extern const int NULL_POINTER_DEREFERENCE = 426;
    extern const int CANNOT_COMPILE_REGEXP = 427;
    extern const int UNKNOWN_LOG_LEVEL = 428;
    extern const int FAILED_TO_GETPWUID = 429;
    extern const int MISMATCHING_USERS_FOR_PROCESS_AND_DATA = 430;
    extern const int ILLEGAL_SYNTAX_FOR_CODEC_TYPE = 431;
    extern const int UNKNOWN_CODEC = 432;
    extern const int ILLEGAL_CODEC_PARAMETER = 433;
    extern const int CANNOT_PARSE_PROTOBUF_SCHEMA = 434;
    extern const int NO_DATA_FOR_REQUIRED_PROTOBUF_FIELD = 435;
    extern const int PROTOBUF_BAD_CAST = 436;
    extern const int PROTOBUF_FIELD_NOT_REPEATED = 437;
    extern const int DATA_TYPE_CANNOT_BE_PROMOTED = 438;
    extern const int CANNOT_SCHEDULE_TASK = 439;
    extern const int INVALID_LIMIT_EXPRESSION = 440;
    extern const int CANNOT_PARSE_DOMAIN_VALUE_FROM_STRING = 441;
    extern const int BAD_DATABASE_FOR_TEMPORARY_TABLE = 442;
    extern const int NO_COMMON_COLUMNS_WITH_PROTOBUF_SCHEMA = 443;
    extern const int UNKNOWN_PROTOBUF_FORMAT = 444;
    extern const int CANNOT_MPROTECT = 445;
    extern const int FUNCTION_NOT_ALLOWED = 446;
    extern const int HYPERSCAN_CANNOT_SCAN_TEXT = 447;
    extern const int BROTLI_READ_FAILED = 448;
    extern const int BROTLI_WRITE_FAILED = 449;
    extern const int BAD_TTL_EXPRESSION = 450;
    extern const int BAD_TTL_FILE = 451;
    extern const int SETTING_CONSTRAINT_VIOLATION = 452;
    extern const int MYSQL_CLIENT_INSUFFICIENT_CAPABILITIES = 453;
    extern const int OPENSSL_ERROR = 454;
    extern const int SUSPICIOUS_TYPE_FOR_LOW_CARDINALITY = 455;
    extern const int UNKNOWN_QUERY_PARAMETER = 456;
    extern const int BAD_QUERY_PARAMETER = 457;
    extern const int CANNOT_UNLINK = 458;
    extern const int CANNOT_SET_THREAD_PRIORITY = 459;
    extern const int CANNOT_CREATE_TIMER = 460;
    extern const int CANNOT_SET_TIMER_PERIOD = 461;
    extern const int CANNOT_DELETE_TIMER = 462;
    extern const int CANNOT_FCNTL = 463;
    extern const int CANNOT_PARSE_ELF = 464;
    extern const int CANNOT_PARSE_DWARF = 465;
    extern const int INSECURE_PATH = 466;
    extern const int CANNOT_PARSE_BOOL = 467;
    extern const int CANNOT_PTHREAD_ATTR = 468;
    extern const int VIOLATED_CONSTRAINT = 469;
    extern const int QUERY_IS_NOT_SUPPORTED_IN_LIVE_VIEW = 470;
    extern const int SETTINGS_ARE_NOT_SUPPORTED = 471;
    extern const int READONLY_SETTING = 472;
    extern const int DEADLOCK_AVOIDED = 473;
    extern const int INVALID_TEMPLATE_FORMAT = 474;
    extern const int INVALID_WITH_FILL_EXPRESSION = 475;
    extern const int WITH_TIES_WITHOUT_ORDER_BY = 476;
    extern const int INVALID_USAGE_OF_INPUT = 477;
    extern const int UNKNOWN_POLICY = 478;
    extern const int UNKNOWN_DISK = 479;
    extern const int UNKNOWN_PROTOCOL = 480;
    extern const int PATH_ACCESS_DENIED = 481;
    extern const int DICTIONARY_ACCESS_DENIED = 482;
    extern const int TOO_MANY_REDIRECTS = 483;
    extern const int INTERNAL_REDIS_ERROR = 484;
    extern const int SCALAR_ALREADY_EXISTS = 485;
    extern const int UNKNOWN_SCALAR = 486;
    extern const int CANNOT_GET_CREATE_DICTIONARY_QUERY = 487;
    extern const int UNKNOWN_DICTIONARY = 488;
    extern const int INCORRECT_DICTIONARY_DEFINITION = 489;
    extern const int CANNOT_FORMAT_DATETIME = 490;
    extern const int UNACCEPTABLE_URL = 491;
    extern const int ACCESS_ENTITY_NOT_FOUND = 492;
    extern const int ACCESS_ENTITY_ALREADY_EXISTS = 493;
    extern const int ACCESS_ENTITY_FOUND_DUPLICATES = 494;
    extern const int ACCESS_ENTITY_STORAGE_READONLY = 495;
    extern const int QUOTA_REQUIRES_CLIENT_KEY = 496;
    extern const int NOT_ENOUGH_PRIVILEGES = 497;
    extern const int LIMIT_BY_WITH_TIES_IS_NOT_SUPPORTED = 498;
    extern const int S3_ERROR = 499;
    extern const int CANNOT_CREATE_DICTIONARY_FROM_METADATA = 500;
    extern const int CANNOT_CREATE_DATABASE = 501;
<<<<<<< HEAD
    extern const int CACHE_DICTIONARY_UPDATE_FAIL = 502;
=======
    extern const int CANNOT_SIGQUEUE = 502;
>>>>>>> fa71bc7e

    extern const int KEEPER_EXCEPTION = 999;
    extern const int POCO_EXCEPTION = 1000;
    extern const int STD_EXCEPTION = 1001;
    extern const int UNKNOWN_EXCEPTION = 1002;

    extern const int CONDITIONAL_TREE_PARENT_NOT_FOUND = 2001;
    extern const int ILLEGAL_PROJECTION_MANIPULATOR = 2002;
}

}<|MERGE_RESOLUTION|>--- conflicted
+++ resolved
@@ -476,11 +476,8 @@
     extern const int S3_ERROR = 499;
     extern const int CANNOT_CREATE_DICTIONARY_FROM_METADATA = 500;
     extern const int CANNOT_CREATE_DATABASE = 501;
-<<<<<<< HEAD
-    extern const int CACHE_DICTIONARY_UPDATE_FAIL = 502;
-=======
     extern const int CANNOT_SIGQUEUE = 502;
->>>>>>> fa71bc7e
+    extern const int CACHE_DICTIONARY_UPDATE_FAIL = 503;
 
     extern const int KEEPER_EXCEPTION = 999;
     extern const int POCO_EXCEPTION = 1000;
