#pragma once

#include <Poco/Timespan.h>
#include <Poco/Util/AbstractConfiguration.h>
#include <Core/Defines.h>
#include <Core/Field.h>

#include <Interpreters/Limits.h>
#include <Interpreters/SettingsCommon.h>


namespace DB
{

/** Settings of query execution.
  */
struct Settings
{
    /// For initialization from empty initializer-list to be "value initialization", not "aggregate initialization" in C++14.
    /// http://en.cppreference.com/w/cpp/language/aggregate_initialization
    Settings() {}

    /** List of settings: type, name, default value.
      *
      * This looks rather unconvenient. It is done that way to avoid repeating settings in different places.
      * Note: as an alternative, we could implement settings to be completely dynamic in form of map: String -> Field,
      *  but we are not going to do it, because settings is used everywhere as static struct fields.
      */

#define APPLY_FOR_SETTINGS(M) \
    /** When writing data, a buffer of max_compress_block_size size is allocated for compression. When the buffer overflows or if into the buffer */ \
    /** written data is greater than or equal to min_compress_block_size, then with the next mark, the data will also be compressed */ \
    /** As a result, for small columns (around 1-8 bytes), with index_granularity = 8192, the block size will be 64 KB. */ \
    /** And for large columns (Title - string ~100 bytes), the block size will be ~819 KB. */ \
    /** Due to this, the compression ratio almost does not get worse. */ \
    M(SettingUInt64, min_compress_block_size, DEFAULT_MIN_COMPRESS_BLOCK_SIZE) \
    M(SettingUInt64, max_compress_block_size, DEFAULT_MAX_COMPRESS_BLOCK_SIZE) \
    /** Maximum block size for reading */ \
    M(SettingUInt64, max_block_size, DEFAULT_BLOCK_SIZE) \
    /** The maximum block size for insertion, if we control the creation of blocks for insertion. */ \
    M(SettingUInt64, max_insert_block_size, DEFAULT_INSERT_BLOCK_SIZE) \
    /** Squash blocks passed to INSERT query to specified size in rows, if blocks are not big enough. */ \
    M(SettingUInt64, min_insert_block_size_rows, DEFAULT_INSERT_BLOCK_SIZE) \
    /** Squash blocks passed to INSERT query to specified size in bytes, if blocks are not big enough. */ \
    M(SettingUInt64, min_insert_block_size_bytes, (DEFAULT_INSERT_BLOCK_SIZE * 256)) \
    /** The maximum number of threads to execute the request. By default, it is determined automatically. */ \
    M(SettingMaxThreads, max_threads, 0) \
    /** The maximum size of the buffer to read from the filesystem. */ \
    M(SettingUInt64, max_read_buffer_size, DBMS_DEFAULT_BUFFER_SIZE) \
    /** The maximum number of connections for distributed processing of one query (should be greater than max_threads). */ \
    M(SettingUInt64, max_distributed_connections, DEFAULT_MAX_DISTRIBUTED_CONNECTIONS) \
    /** Which part of the query can be read into RAM for parsing (the remaining data for INSERT, if any, is read later) */ \
    M(SettingUInt64, max_query_size, DEFAULT_MAX_QUERY_SIZE) \
    /** The interval in microseconds to check if the request is cancelled, and to send progress info. */ \
    M(SettingUInt64, interactive_delay, DEFAULT_INTERACTIVE_DELAY) \
    M(SettingSeconds, connect_timeout, DBMS_DEFAULT_CONNECT_TIMEOUT_SEC) \
    /** If you should select one of the working replicas. */ \
    M(SettingMilliseconds, connect_timeout_with_failover_ms, DBMS_DEFAULT_CONNECT_TIMEOUT_WITH_FAILOVER_MS) \
    M(SettingSeconds, receive_timeout, DBMS_DEFAULT_RECEIVE_TIMEOUT_SEC) \
    M(SettingSeconds, send_timeout, DBMS_DEFAULT_SEND_TIMEOUT_SEC) \
    /** The wait time in the request queue, if the number of concurrent requests exceeds the maximum. */ \
    M(SettingMilliseconds, queue_max_wait_ms, DEFAULT_QUERIES_QUEUE_WAIT_TIME_MS) \
    /** Block at the query wait cycle on the server for the specified number of seconds. */ \
    M(SettingUInt64, poll_interval, DBMS_DEFAULT_POLL_INTERVAL) \
    /** Maximum number of connections with one remote server in the pool. */ \
    M(SettingUInt64, distributed_connections_pool_size, DBMS_DEFAULT_DISTRIBUTED_CONNECTIONS_POOL_SIZE) \
    /** The maximum number of attempts to connect to replicas. */ \
    M(SettingUInt64, connections_with_failover_max_tries, DBMS_CONNECTION_POOL_WITH_FAILOVER_DEFAULT_MAX_TRIES) \
    /** Calculate minimums and maximums of the result columns. They can be output in JSON-formats. */ \
    M(SettingBool, extremes, false) \
    /** Whether to use the cache of uncompressed blocks. */ \
    M(SettingBool, use_uncompressed_cache, true) \
    /** Whether the running request should be canceled with the same id as the new one. */ \
    M(SettingBool, replace_running_query, false) \
    /** Number of threads performing background work for tables (for example, merging in merge tree). \
      * TODO: Now only applies when the server is started. You can make it dynamically variable. */ \
    M(SettingUInt64, background_pool_size, DBMS_DEFAULT_BACKGROUND_POOL_SIZE) \
    \
    /** Sleep time for StorageDistributed DirectoryMonitors in case there is no work or exception has been thrown */ \
    M(SettingMilliseconds, distributed_directory_monitor_sleep_time_ms, DBMS_DISTRIBUTED_DIRECTORY_MONITOR_SLEEP_TIME_MS) \
    \
    /** Should StorageDistributed DirectoryMonitors try to batch individual inserts into bigger ones. */ \
    M(SettingBool, distributed_directory_monitor_batch_inserts, false) \
    \
    /** Allows disabling WHERE to PREWHERE optimization in SELECT queries from MergeTree */ \
    M(SettingBool, optimize_move_to_prewhere, true) \
    \
    /** Wait for actions to manipulate the partitions. 0 - do not wait, 1 - wait for execution only of itself, 2 - wait for everyone. */ \
    M(SettingUInt64, replication_alter_partitions_sync, 1) \
    /** Wait for actions to change the table structure within the specified number of seconds. 0 - wait unlimited time. */ \
    M(SettingUInt64, replication_alter_columns_timeout, 60) \
    \
    M(SettingLoadBalancing, load_balancing, LoadBalancing::RANDOM) \
    \
    M(SettingTotalsMode, totals_mode, TotalsMode::AFTER_HAVING_EXCLUSIVE) \
    M(SettingFloat, totals_auto_threshold, 0.5) \
    \
    /** Whether query compilation is enabled. */ \
    M(SettingBool, compile, false) \
    /** The number of structurally identical queries before they are compiled. */ \
    M(SettingUInt64, min_count_to_compile, 3) \
    /** From what number of keys, a two-level aggregation starts. 0 - the threshold is not set. */ \
    M(SettingUInt64, group_by_two_level_threshold, 100000) \
    /** From what size of the aggregation state in bytes, a two-level aggregation begins to be used. 0 - the threshold is not set. \
      * Two-level aggregation is used when at least one of the thresholds is triggered. */ \
    M(SettingUInt64, group_by_two_level_threshold_bytes, 100000000) \
    /** Is the memory-saving mode of distributed aggregation enabled. */ \
    M(SettingBool, distributed_aggregation_memory_efficient, false) \
    /** Number of threads to use for merge intermediate aggregation results in memory efficient mode. When bigger, then more memory is consumed. \
      * 0 means - same as 'max_threads'. */ \
    M(SettingUInt64, aggregation_memory_efficient_merge_threads, 0) \
    \
    /** The maximum number of replicas of each shard used when executing the query */ \
    M(SettingUInt64, max_parallel_replicas, 1) \
    M(SettingUInt64, parallel_replicas_count, 0) \
    M(SettingUInt64, parallel_replica_offset, 0) \
    \
    /** Silently skip unavailable shards. */ \
    M(SettingBool, skip_unavailable_shards, false) \
    \
    /** Do not merge aggregation states from different servers for distributed query processing \
      *  - in case it is for certain that there are different keys on different shards. \
      */ \
    M(SettingBool, distributed_group_by_no_merge, false) \
    \
    /** Advanced settings for reading from MergeTree */ \
    \
    /** If at least as many lines are read from one file, the reading can be parallelized. */ \
    M(SettingUInt64, merge_tree_min_rows_for_concurrent_read, (20 * 8192)) \
    /** You can skip reading more than that number of rows at the price of one seek per file. */ \
    M(SettingUInt64, merge_tree_min_rows_for_seek, 0) \
    /** If the index segment can contain the required keys, divide it into as many parts and recursively check them. */ \
    M(SettingUInt64, merge_tree_coarse_index_granularity, 8) \
    /** The maximum number of rows per request, to use the cache of uncompressed data. If the request is large, the cache is not used. \
      * (For large queries not to flush out the cache.) */ \
    M(SettingUInt64, merge_tree_max_rows_to_use_cache, (1024 * 1024)) \
    \
    /** Distribute read from MergeTree over threads evenly, ensuring stable average execution time of each thread within one read operation. */ \
    M(SettingBool, merge_tree_uniform_read_distribution, true) \
    \
    /** The minimum length of the expression `expr = x1 OR ... expr = xN` for optimization */ \
    M(SettingUInt64, optimize_min_equality_disjunction_chain_length, 3) \
    \
    /** The minimum number of bytes for input/output operations is bypassing the page cache. 0 - disabled. */ \
    M(SettingUInt64, min_bytes_to_use_direct_io, 0) \
    \
    /** Throw an exception if there is an index, and it is not used. */ \
    M(SettingBool, force_index_by_date, 0) \
    M(SettingBool, force_primary_key, 0) \
    \
    /** In the INSERT query with specified columns, fill in the default values only for columns with explicit DEFAULTs. */ \
    M(SettingBool, strict_insert_defaults, 0) \
    \
    /** If the maximum size of mark_cache is exceeded, delete only records older than mark_cache_min_lifetime seconds. */ \
    M(SettingUInt64, mark_cache_min_lifetime, 10000) \
    \
    /** Allows you to use more sources than the number of threads - to more evenly distribute work across threads. \
      * It is assumed that this is a temporary solution, since it will be possible in the future to make the number of sources equal to the number of threads, \
      *  but for each source to dynamically select available work for itself. \
      */ \
    M(SettingFloat, max_streams_to_max_threads_ratio, 1) \
    \
    /** Allows you to select the method of data compression when writing */ \
    M(SettingCompressionMethod, network_compression_method, CompressionMethod::LZ4) \
    \
    /** Priority of the query. 1 - the highest, higher value - lower priority; 0 - do not use priorities. */ \
    M(SettingUInt64, priority, 0) \
    \
    /** Log requests and write the log to the system table. */ \
    M(SettingBool, log_queries, 0) \
    \
    /** If query length is greater than specified threshold (in bytes), then cut query when writing to query log. \
      * Also limit length of printed query in ordinary text log. \
      */ \
    M(SettingUInt64, log_queries_cut_to_length, 100000) \
    \
    /** How are distributed subqueries performed inside IN or JOIN sections? */ \
    M(SettingDistributedProductMode, distributed_product_mode, DistributedProductMode::DENY) \
    \
    /** The scheme for executing GLOBAL subqueries. */ \
    M(SettingGlobalSubqueriesMethod, global_subqueries_method, GlobalSubqueriesMethod::PUSH) \
    \
    /** The maximum number of concurrent requests per user. */ \
    M(SettingUInt64, max_concurrent_queries_for_user, 0) \
    \
    /** For INSERT queries in the replicated table, wait writing for the specified number of replicas and linearize the addition of the data. 0 - disabled. */ \
    M(SettingUInt64, insert_quorum, 0) \
    M(SettingMilliseconds, insert_quorum_timeout, 600000) \
    /** For SELECT queries from the replicated table, throw an exception if the replica does not have a chunk written with the quorum; \
      * do not read the parts that have not yet been written with the quorum. */ \
    M(SettingUInt64, select_sequential_consistency, 0) \
    /** The maximum number of different shards and the maximum number of replicas of one shard in the `remote` function. */ \
    M(SettingUInt64, table_function_remote_max_addresses, 1000) \
    /** Maximum number of threads for distributed processing of one query */ \
    M(SettingUInt64, max_distributed_processing_threads, 8) \
    \
    /** Settings to reduce the number of threads in case of slow reads. */ \
    /** Pay attention only to readings that took at least that much time. */ \
    M(SettingMilliseconds,     read_backoff_min_latency_ms, 1000) \
    /** Count events when the bandwidth is less than that many bytes per second. */ \
    M(SettingUInt64,         read_backoff_max_throughput, 1048576) \
    /** Do not pay attention to the event, if the previous one has passed less than a certain amount of time. */ \
    M(SettingMilliseconds,     read_backoff_min_interval_between_events_ms, 1000) \
    /** The number of events after which the number of threads will be reduced. */ \
    M(SettingUInt64,         read_backoff_min_events, 2) \
    \
    /** For testing of `exception safety` - throw an exception every time you allocate memory with the specified probability. */ \
    M(SettingFloat, memory_tracker_fault_probability, 0.) \
    \
    /** Compress the result if the client over HTTP said that it understands data compressed by gzip or deflate */ \
    M(SettingBool, enable_http_compression, 0) \
    /** Compression level - used if the client on HTTP said that it understands data compressed by gzip or deflate */ \
    M(SettingInt64, http_zlib_compression_level, 3) \
    \
    /** If you uncompress the POST data from the client compressed by the native format, do not check the checksum */ \
    M(SettingBool, http_native_compression_disable_checksumming_on_decompress, 0) \
    \
    /** Timeout in seconds */ \
    M(SettingUInt64, resharding_barrier_timeout, 300) \
    \
    /** What aggregate function to use for implementation of count(DISTINCT ...) */ \
    M(SettingString, count_distinct_implementation, "uniqExact") \
    \
    /** Write statistics about read rows, bytes, time elapsed in suitable output formats */ \
    M(SettingBool, output_format_write_statistics, true) \
    \
    /** Write add http CORS header */ \
    M(SettingBool, add_http_cors_header, false) \
    \
    /** Skip columns with unknown names from input data (it works for JSONEachRow and TSKV formats). */ \
    M(SettingBool, input_format_skip_unknown_fields, false) \
    \
    /** For Values format: if field could not be parsed by streaming parser, run SQL parser and try to interpret it as SQL expression. */ \
    M(SettingBool, input_format_values_interpret_expressions, true) \
    \
    /** Controls quoting of 64-bit integers in JSON output format. */ \
    M(SettingBool, output_format_json_quote_64bit_integers, true) \
    \
    /** Enables "+nan", "-nan", "+inf", "-inf" outputs in JSON output format. */ \
    M(SettingBool, output_format_json_quote_denormals, false) \
    \
    /** Rows limit for Pretty formats. */ \
    M(SettingUInt64, output_format_pretty_max_rows, 10000) \
    \
    /** Use client timezone for interpreting DateTime string values, instead of adopting server timezone. */ \
    M(SettingBool, use_client_time_zone, false) \
    \
    /** Send progress notifications using X-ClickHouse-Progress headers. \
      * Some clients do not support high amount of HTTP headers (Python requests in particular), so it is disabled by default. \
      */ \
    M(SettingBool, send_progress_in_http_headers, false) \
    \
    /** Do not send HTTP headers X-ClickHouse-Progress more frequently than at each specified interval. */ \
    M(SettingUInt64, http_headers_progress_interval_ms, 100) \
    \
    /** Do fsync after changing metadata for tables and databases (.sql files). \
      * Could be disabled in case of poor latency on server with high load of DDL queries and high load of disk subsystem. \
      */ \
    M(SettingBool, fsync_metadata, 1) \
    \
    /** Maximum amount of errors while reading text formats (like CSV, TSV). \
      * In case of error, if both values are non-zero, \
      *  and at least absolute or relative amount of errors is lower than corresponding value, \
      *  will skip until next line and continue. \
      */ \
    M(SettingUInt64, input_format_allow_errors_num, 0) \
    M(SettingFloat, input_format_allow_errors_ratio, 0) \
    \
   /** Use NULLs for non-joined rows of outer JOINs. \
     * If false, use default value of corresponding columns data type. \
     */ \
    M(SettingBool, join_use_nulls, 0) \
    /* */ \
    M(SettingUInt64, preferred_block_size_bytes, 1000000) \
   /** If set, distributed queries of Replicated tables will choose servers \
     * with replication delay in seconds less than the specified value (not inclusive). \
     * Zero means do not take delay into account. \
     */ \
    \
    M(SettingUInt64, max_replica_delay_for_distributed_queries, 0) \
   /** Suppose max_replica_delay_for_distributed_queries is set and all replicas for the queried table are stale. \
     * If this setting is enabled, the query will be performed anyway, otherwise the error will be reported. \
     */ \
    M(SettingBool, fallback_to_stale_replicas_for_distributed_queries, 1) \
    /** For development and testing purposes only still */ \
    M(SettingBool, distributed_ddl_allow_replicated_alter, 0) \
    /** Limit on max column size in block while reading. Helps to decrease cache misses count. \
      * Should be close to L2 cache size. */ \
<<<<<<< HEAD
    M(SettingUInt64, preferred_max_column_in_block_size_bytes, 250000) \
    \
    /** If setting is enabled, insert query into distributed waits until data will be sent to all nodes in cluster. \
     */ \
    M(SettingBool, insert_distributed_sync, 0) \
    /** Timeout for insert query into distributed. Setting is used only with insert_distributed_sync enabled. \
     *  Zero value means no timeout. \
     */ \
    M(SettingUInt64, insert_distributed_timeout, 0)
=======
    M(SettingUInt64, preferred_max_column_in_block_size_bytes, 0)
>>>>>>> 4c0a0d07


    /// Possible limits for query execution.
    Limits limits;

#define DECLARE(TYPE, NAME, DEFAULT) \
    TYPE NAME {DEFAULT};

    APPLY_FOR_SETTINGS(DECLARE)

#undef DECLARE

    /// Set setting by name.
    void set(const String & name, const Field & value);

    /// Set setting by name. Read value, serialized in binary form from buffer (for inter-server communication).
    void set(const String & name, ReadBuffer & buf);

    /// Skip value, serialized in binary form in buffer.
    void ignore(const String & name, ReadBuffer & buf);

    /// Set setting by name. Read value in text form from string (for example, from configuration file or from URL parameter).
    void set(const String & name, const String & value);

    /// Get setting by name. Converts value to String.
    String get(const String & name) const;

    bool tryGet(const String & name, String & value) const;

    /** Set multiple settings from "profile" (in server configuration file (users.xml), profiles contain groups of multiple settings).
      * The profile can also be set using the `set` functions, like the profile setting.
      */
    void setProfile(const String & profile_name, Poco::Util::AbstractConfiguration & config);

    /// Load settings from configuration file, at "path" prefix in configuration.
    void loadSettingsFromConfig(const String & path, const Poco::Util::AbstractConfiguration & config);

    /// Read settings from buffer. They are serialized as list of contiguous name-value pairs, finished with empty name.
    /// If readonly=1 is set, ignore read settings.
    void deserialize(ReadBuffer & buf);

    /// Write changed settings to buffer. (For example, to be sent to remote server.)
    void serialize(WriteBuffer & buf) const;
};


}<|MERGE_RESOLUTION|>--- conflicted
+++ resolved
@@ -286,8 +286,7 @@
     M(SettingBool, distributed_ddl_allow_replicated_alter, 0) \
     /** Limit on max column size in block while reading. Helps to decrease cache misses count. \
       * Should be close to L2 cache size. */ \
-<<<<<<< HEAD
-    M(SettingUInt64, preferred_max_column_in_block_size_bytes, 250000) \
+    M(SettingUInt64, preferred_max_column_in_block_size_bytes, 0) \
     \
     /** If setting is enabled, insert query into distributed waits until data will be sent to all nodes in cluster. \
      */ \
@@ -296,9 +295,6 @@
      *  Zero value means no timeout. \
      */ \
     M(SettingUInt64, insert_distributed_timeout, 0)
-=======
-    M(SettingUInt64, preferred_max_column_in_block_size_bytes, 0)
->>>>>>> 4c0a0d07
 
 
     /// Possible limits for query execution.
