#include <Parsers/ASTAlterQuery.h>
#include <iomanip>


namespace DB
{

namespace ErrorCodes
{
    extern const int UNEXPECTED_AST_STRUCTURE;
}

ASTPtr ASTAlterCommand::clone() const
{
    auto res = std::make_shared<ASTAlterCommand>(*this);
    res->children.clear();

    if (col_decl)
    {
        res->col_decl = col_decl->clone();
        res->children.push_back(res->col_decl);
    }
    if (column)
    {
        res->column = column->clone();
        res->children.push_back(res->column);
    }
    if (order_by)
    {
        res->order_by = order_by->clone();
        res->children.push_back(res->order_by);
    }
    if (partition)
    {
        res->partition = partition->clone();
        res->children.push_back(res->partition);
    }
    if (predicate)
    {
        res->predicate = predicate->clone();
        res->children.push_back(res->predicate);
    }
    if (ttl)
    {
        res->ttl = ttl->clone();
        res->children.push_back(res->ttl);
    }
    if (values)
    {
        res->values = values->clone();
        res->children.push_back(res->values);
    }

    return res;
}

void ASTAlterCommand::formatImpl(
    const FormatSettings & settings, FormatState & state, FormatStateStacked frame) const
{
    std::string indent_str = settings.one_line ? "" : std::string(4 * frame.indent, ' ');

    if (type == ASTAlterCommand::ADD_COLUMN)
    {
        settings.ostr << (settings.hilite ? hilite_keyword : "") << indent_str << "ADD COLUMN " << (if_not_exists ? "IF NOT EXISTS " : "") << (settings.hilite ? hilite_none : "");
        col_decl->formatImpl(settings, state, frame);

        /// AFTER
        if (column)
        {
            settings.ostr << (settings.hilite ? hilite_keyword : "") << indent_str << " AFTER " << (settings.hilite ? hilite_none : "");
            column->formatImpl(settings, state, frame);
        }
    }
    else if (type == ASTAlterCommand::DROP_COLUMN)
    {
        settings.ostr << (settings.hilite ? hilite_keyword : "") << indent_str
                      << (clear_column ? "CLEAR " : "DROP ") << "COLUMN " << (if_exists ? "IF EXISTS " : "") << (settings.hilite ? hilite_none : "");
        column->formatImpl(settings, state, frame);
        if (partition)
        {
            settings.ostr << (settings.hilite ? hilite_keyword : "") << indent_str<< " IN PARTITION " << (settings.hilite ? hilite_none : "");
            partition->formatImpl(settings, state, frame);
        }
    }
    else if (type == ASTAlterCommand::MODIFY_COLUMN)
    {
        settings.ostr << (settings.hilite ? hilite_keyword : "") << indent_str << "MODIFY COLUMN " << (if_exists ? "IF EXISTS " : "") << (settings.hilite ? hilite_none : "");
        col_decl->formatImpl(settings, state, frame);
    }
    else if (type == ASTAlterCommand::COMMENT_COLUMN)
    {
        settings.ostr << (settings.hilite ? hilite_keyword : "") << indent_str << "COMMENT COLUMN " << (if_exists ? "IF EXISTS " : "") << (settings.hilite ? hilite_none : "");
        column->formatImpl(settings, state, frame);
        settings.ostr << " " << (settings.hilite ? hilite_none : "");
        comment->formatImpl(settings, state, frame);
    }
    else if (type == ASTAlterCommand::MODIFY_ORDER_BY)
    {
        settings.ostr << (settings.hilite ? hilite_keyword : "") << indent_str << "MODIFY ORDER BY " << (settings.hilite ? hilite_none : "");
        order_by->formatImpl(settings, state, frame);
    }
    else if (type == ASTAlterCommand::ADD_INDEX)
    {
        settings.ostr << (settings.hilite ? hilite_keyword : "") << indent_str << "ADD INDEX " << (if_not_exists ? "IF NOT EXISTS " : "") << (settings.hilite ? hilite_none : "");
        index_decl->formatImpl(settings, state, frame);

        /// AFTER
        if (index)
        {
            settings.ostr << (settings.hilite ? hilite_keyword : "") << indent_str << " AFTER " << (settings.hilite ? hilite_none : "");
            index->formatImpl(settings, state, frame);
        }
    }
    else if (type == ASTAlterCommand::DROP_INDEX)
    {
        settings.ostr << (settings.hilite ? hilite_keyword : "") << indent_str
                      << "DROP INDEX " << (if_exists ? "IF EXISTS " : "") << (settings.hilite ? hilite_none : "");
        index->formatImpl(settings, state, frame);
    }
    else if (type == ASTAlterCommand::DROP_PARTITION)
    {
        settings.ostr << (settings.hilite ? hilite_keyword : "") << indent_str << (detach ? "DETACH" : "DROP") << " PARTITION "
                      << (settings.hilite ? hilite_none : "");
        partition->formatImpl(settings, state, frame);
    }
    else if (type == ASTAlterCommand::ATTACH_PARTITION)
    {
        settings.ostr << (settings.hilite ? hilite_keyword : "") << indent_str << "ATTACH "
                      << (part ? "PART " : "PARTITION ") << (settings.hilite ? hilite_none : "");
        partition->formatImpl(settings, state, frame);
    }
    else if (type == ASTAlterCommand::REPLACE_PARTITION)
    {
        settings.ostr << (settings.hilite ? hilite_keyword : "") << indent_str << (replace ? "REPLACE" : "ATTACH") << " PARTITION "
                      << (settings.hilite ? hilite_none : "");
        partition->formatImpl(settings, state, frame);
        settings.ostr << (settings.hilite ? hilite_keyword : "") << " FROM " << (settings.hilite ? hilite_none : "");
        if (!from_database.empty())
        {
            settings.ostr << (settings.hilite ? hilite_identifier : "") << backQuoteIfNeed(from_database)
                          << (settings.hilite ? hilite_none : "") << ".";
        }
        settings.ostr << (settings.hilite ? hilite_identifier : "") << backQuoteIfNeed(from_table) << (settings.hilite ? hilite_none : "");
    }
    else if (type == ASTAlterCommand::FETCH_PARTITION)
    {
        settings.ostr << (settings.hilite ? hilite_keyword : "") << indent_str << "FETCH "
                      << "PARTITION " << (settings.hilite ? hilite_none : "");
        partition->formatImpl(settings, state, frame);
        settings.ostr << (settings.hilite ? hilite_keyword : "")
                      << " FROM " << (settings.hilite ? hilite_none : "") << std::quoted(from, '\'');
    }
    else if (type == ASTAlterCommand::FREEZE_PARTITION)
    {
        settings.ostr << (settings.hilite ? hilite_keyword : "") << indent_str << "FREEZE PARTITION " << (settings.hilite ? hilite_none : "");
        partition->formatImpl(settings, state, frame);

        if (!with_name.empty())
        {
            settings.ostr << " " << (settings.hilite ? hilite_keyword : "") << "WITH NAME" << (settings.hilite ? hilite_none : "")
                          << " " << std::quoted(with_name, '\'');
        }
    }
    else if (type == ASTAlterCommand::FREEZE_ALL)
    {
        settings.ostr << (settings.hilite ? hilite_keyword : "") << indent_str << "FREEZE";

        if (!with_name.empty())
        {
            settings.ostr << " " << (settings.hilite ? hilite_keyword : "") << "WITH NAME" << (settings.hilite ? hilite_none : "")
                          << " " << std::quoted(with_name, '\'');
        }
    }
    else if (type == ASTAlterCommand::DELETE)
    {
        settings.ostr << (settings.hilite ? hilite_keyword : "") << indent_str << "DELETE WHERE " << (settings.hilite ? hilite_none : "");
        predicate->formatImpl(settings, state, frame);
    }
    else if (type == ASTAlterCommand::UPDATE)
    {
        settings.ostr << (settings.hilite ? hilite_keyword : "") << indent_str << "UPDATE " << (settings.hilite ? hilite_none : "");
        update_assignments->formatImpl(settings, state, frame);

        settings.ostr << (settings.hilite ? hilite_keyword : "") << " WHERE " << (settings.hilite ? hilite_none : "");
        predicate->formatImpl(settings, state, frame);
    }
<<<<<<< HEAD
    else if (type == ASTAlterCommand::LIVE_VIEW_REFRESH)
    {
        settings.ostr << (settings.hilite ? hilite_keyword : "") << indent_str << "REFRESH " << (settings.hilite ? hilite_none : "");
    }
    else if (type == ASTAlterCommand::LIVE_CHANNEL_ADD)
    {
        settings.ostr << (settings.hilite ? hilite_keyword : "") << indent_str << "ADD " << (settings.hilite ? hilite_none : "");

        values->formatImpl(settings, state, frame);
    }
    else if (type == ASTAlterCommand::LIVE_CHANNEL_DROP)
    {
        settings.ostr << (settings.hilite ? hilite_keyword : "") << indent_str << "DROP " << (settings.hilite ? hilite_none : "");

        values->formatImpl(settings, state, frame);
    }
    else if (type == ASTAlterCommand::LIVE_CHANNEL_MODIFY)
    {
        settings.ostr << (settings.hilite ? hilite_keyword : "") << indent_str << "MODIFY " << (settings.hilite ? hilite_none : "");

        values->formatImpl(settings, state, frame);
    }
    else if (type == ASTAlterCommand::LIVE_CHANNEL_SUSPEND)
    {
        settings.ostr << (settings.hilite ? hilite_keyword : "") << indent_str << "SUSPEND " << (settings.hilite ? hilite_none : "");

        values->formatImpl(settings, state, frame);
    }
    else if (type == ASTAlterCommand::LIVE_CHANNEL_RESUME)
    {
        settings.ostr << (settings.hilite ? hilite_keyword : "") << indent_str << "RESUME " << (settings.hilite ? hilite_none : "");

        values->formatImpl(settings, state, frame);
    }
    else if (type == ASTAlterCommand::LIVE_CHANNEL_REFRESH)
    {
        settings.ostr << (settings.hilite ? hilite_keyword : "") << indent_str << "REFRESH " << (settings.hilite ? hilite_none : "");

        values->formatImpl(settings, state, frame);
    }
    else if (type == ASTAlterCommand::COMMENT_COLUMN)
    {
        settings.ostr << (settings.hilite ? hilite_keyword : "") << indent_str << "COMMENT COLUMN " << (settings.hilite ? hilite_none : "");
        column->formatImpl(settings, state, frame);
        settings.ostr << " " << (settings.hilite ? hilite_none : "");
        comment->formatImpl(settings, state, frame);
    }
=======
>>>>>>> 932d13ea
    else if (type == ASTAlterCommand::MODIFY_TTL)
    {
        settings.ostr << (settings.hilite ? hilite_keyword : "") << indent_str << "MODIFY TTL " << (settings.hilite ? hilite_none : "");
        ttl->formatImpl(settings, state, frame);
    }
    else
        throw Exception("Unexpected type of ALTER", ErrorCodes::UNEXPECTED_AST_STRUCTURE);
}


ASTPtr ASTAlterCommandList::clone() const
{
    auto res = std::make_shared<ASTAlterCommandList>();
    for (ASTAlterCommand * command : commands)
        res->add(command->clone());
    return res;
}

void ASTAlterCommandList::formatImpl(const FormatSettings & settings, FormatState & state, FormatStateStacked frame) const
{
    std::string indent_str = settings.one_line ? "" : std::string(4 * frame.indent, ' ');

    for (size_t i = 0; i < commands.size(); ++i)
    {
        static_cast<IAST *>(commands[i])->formatImpl(settings, state, frame);

        std::string comma = (i < (commands.size() - 1)) ? "," : "";
        settings.ostr << (settings.hilite ? hilite_keyword : "") << comma << (settings.hilite ? hilite_none : "");

        settings.ostr << settings.nl_or_ws;
    }
}


/** Get the text that identifies this element. */
String ASTAlterQuery::getID(char delim) const
{
    return "AlterQuery" + (delim + database) + delim + table;
}

ASTPtr ASTAlterQuery::clone() const
{
    auto res = std::make_shared<ASTAlterQuery>(*this);
    res->children.clear();

    if (command_list)
        res->set(res->command_list, command_list->clone());

    return res;
}

void ASTAlterQuery::formatQueryImpl(const FormatSettings & settings, FormatState & state, FormatStateStacked frame) const
{
    frame.need_parens = false;

    std::string indent_str = settings.one_line ? "" : std::string(4u * frame.indent, ' ');

    if (is_live_view)
        settings.ostr << (settings.hilite ? hilite_keyword : "") << indent_str << "ALTER LIVE VIEW " << (settings.hilite ? hilite_none : "");
    else if (is_live_channel)
        settings.ostr << (settings.hilite ? hilite_keyword : "") << indent_str << "ALTER LIVE CHANNEL " << (settings.hilite ? hilite_none : "");
    else
        settings.ostr << (settings.hilite ? hilite_keyword : "") << indent_str << "ALTER TABLE " << (settings.hilite ? hilite_none : "");

    if (!table.empty())
    {
        if (!database.empty())
        {
            settings.ostr << indent_str << backQuoteIfNeed(database);
            settings.ostr << ".";
        }
        settings.ostr << indent_str << backQuoteIfNeed(table);
    }
    formatOnCluster(settings);
    settings.ostr << settings.nl_or_ws;

    FormatStateStacked frame_nested = frame;
    frame_nested.need_parens = false;
    ++frame_nested.indent;
    static_cast<IAST *>(command_list)->formatImpl(settings, state, frame_nested);
}

}<|MERGE_RESOLUTION|>--- conflicted
+++ resolved
@@ -184,60 +184,50 @@
         settings.ostr << (settings.hilite ? hilite_keyword : "") << " WHERE " << (settings.hilite ? hilite_none : "");
         predicate->formatImpl(settings, state, frame);
     }
-<<<<<<< HEAD
-    else if (type == ASTAlterCommand::LIVE_VIEW_REFRESH)
-    {
-        settings.ostr << (settings.hilite ? hilite_keyword : "") << indent_str << "REFRESH " << (settings.hilite ? hilite_none : "");
-    }
-    else if (type == ASTAlterCommand::LIVE_CHANNEL_ADD)
-    {
-        settings.ostr << (settings.hilite ? hilite_keyword : "") << indent_str << "ADD " << (settings.hilite ? hilite_none : "");
-
-        values->formatImpl(settings, state, frame);
-    }
-    else if (type == ASTAlterCommand::LIVE_CHANNEL_DROP)
-    {
-        settings.ostr << (settings.hilite ? hilite_keyword : "") << indent_str << "DROP " << (settings.hilite ? hilite_none : "");
-
-        values->formatImpl(settings, state, frame);
-    }
-    else if (type == ASTAlterCommand::LIVE_CHANNEL_MODIFY)
-    {
-        settings.ostr << (settings.hilite ? hilite_keyword : "") << indent_str << "MODIFY " << (settings.hilite ? hilite_none : "");
-
-        values->formatImpl(settings, state, frame);
-    }
-    else if (type == ASTAlterCommand::LIVE_CHANNEL_SUSPEND)
-    {
-        settings.ostr << (settings.hilite ? hilite_keyword : "") << indent_str << "SUSPEND " << (settings.hilite ? hilite_none : "");
-
-        values->formatImpl(settings, state, frame);
-    }
-    else if (type == ASTAlterCommand::LIVE_CHANNEL_RESUME)
-    {
-        settings.ostr << (settings.hilite ? hilite_keyword : "") << indent_str << "RESUME " << (settings.hilite ? hilite_none : "");
-
-        values->formatImpl(settings, state, frame);
-    }
-    else if (type == ASTAlterCommand::LIVE_CHANNEL_REFRESH)
-    {
-        settings.ostr << (settings.hilite ? hilite_keyword : "") << indent_str << "REFRESH " << (settings.hilite ? hilite_none : "");
-
-        values->formatImpl(settings, state, frame);
-    }
-    else if (type == ASTAlterCommand::COMMENT_COLUMN)
-    {
-        settings.ostr << (settings.hilite ? hilite_keyword : "") << indent_str << "COMMENT COLUMN " << (settings.hilite ? hilite_none : "");
-        column->formatImpl(settings, state, frame);
-        settings.ostr << " " << (settings.hilite ? hilite_none : "");
-        comment->formatImpl(settings, state, frame);
-    }
-=======
->>>>>>> 932d13ea
     else if (type == ASTAlterCommand::MODIFY_TTL)
     {
         settings.ostr << (settings.hilite ? hilite_keyword : "") << indent_str << "MODIFY TTL " << (settings.hilite ? hilite_none : "");
         ttl->formatImpl(settings, state, frame);
+    }
+    else if (type == ASTAlterCommand::LIVE_VIEW_REFRESH)
+    {
+        settings.ostr << (settings.hilite ? hilite_keyword : "") << indent_str << "REFRESH " << (settings.hilite ? hilite_none : "");
+    }
+    else if (type == ASTAlterCommand::LIVE_CHANNEL_ADD)
+    {
+        settings.ostr << (settings.hilite ? hilite_keyword : "") << indent_str << "ADD " << (settings.hilite ? hilite_none : "");
+
+        values->formatImpl(settings, state, frame);
+    }
+    else if (type == ASTAlterCommand::LIVE_CHANNEL_DROP)
+    {
+        settings.ostr << (settings.hilite ? hilite_keyword : "") << indent_str << "DROP " << (settings.hilite ? hilite_none : "");
+
+        values->formatImpl(settings, state, frame);
+    }
+    else if (type == ASTAlterCommand::LIVE_CHANNEL_MODIFY)
+    {
+        settings.ostr << (settings.hilite ? hilite_keyword : "") << indent_str << "MODIFY " << (settings.hilite ? hilite_none : "");
+
+        values->formatImpl(settings, state, frame);
+    }
+    else if (type == ASTAlterCommand::LIVE_CHANNEL_SUSPEND)
+    {
+        settings.ostr << (settings.hilite ? hilite_keyword : "") << indent_str << "SUSPEND " << (settings.hilite ? hilite_none : "");
+
+        values->formatImpl(settings, state, frame);
+    }
+    else if (type == ASTAlterCommand::LIVE_CHANNEL_RESUME)
+    {
+        settings.ostr << (settings.hilite ? hilite_keyword : "") << indent_str << "RESUME " << (settings.hilite ? hilite_none : "");
+
+        values->formatImpl(settings, state, frame);
+    }
+    else if (type == ASTAlterCommand::LIVE_CHANNEL_REFRESH)
+    {
+        settings.ostr << (settings.hilite ? hilite_keyword : "") << indent_str << "REFRESH " << (settings.hilite ? hilite_none : "");
+
+        values->formatImpl(settings, state, frame);
     }
     else
         throw Exception("Unexpected type of ALTER", ErrorCodes::UNEXPECTED_AST_STRUCTURE);
