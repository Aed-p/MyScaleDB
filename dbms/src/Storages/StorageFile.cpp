--- conflicted
+++ resolved
@@ -284,19 +284,14 @@
     blocks_input.reserve(paths.size());
     for (const auto & file_path : paths)
     {
-<<<<<<< HEAD
         BlockInputStreamPtr cur_block;
 
         if (format_name == "Distributed")
             cur_block = StorageDistributedDirectoryMonitor::createStreamFromFile(file_path);
         else
             cur_block = std::make_shared<StorageFileBlockInputStream>(
-                std::static_pointer_cast<StorageFile>(shared_from_this()), context, max_block_size, file_path, IStorage::chooseCompressionMethod(file_path, compression_method));
-
-=======
-        BlockInputStreamPtr cur_block = std::make_shared<StorageFileBlockInputStream>(
-            std::static_pointer_cast<StorageFile>(shared_from_this()), context, max_block_size, file_path, chooseCompressionMethod(file_path, compression_method));
->>>>>>> 8140b2f7
+                std::static_pointer_cast<StorageFile>(shared_from_this()), context, max_block_size, file_path, chooseCompressionMethod(file_path, compression_method));
+
         blocks_input.push_back(column_defaults.empty() ? cur_block : std::make_shared<AddingDefaultsBlockInputStream>(cur_block, column_defaults, context));
     }
     return narrowBlockInputStreams(blocks_input, num_streams);
@@ -365,15 +360,11 @@
     const ASTPtr & /*query*/,
     const Context & context)
 {
-<<<<<<< HEAD
     if (format_name == "Distributed")
         throw Exception("Method write is not implemented for Distributed format", ErrorCodes::NOT_IMPLEMENTED);
 
     return std::make_shared<StorageFileBlockOutputStream>(*this,
-        IStorage::chooseCompressionMethod(paths[0], compression_method), context);
-=======
-    return std::make_shared<StorageFileBlockOutputStream>(*this, chooseCompressionMethod(paths[0], compression_method), context);
->>>>>>> 8140b2f7
+        chooseCompressionMethod(paths[0], compression_method), context);
 }
 
 Strings StorageFile::getDataPaths() const
