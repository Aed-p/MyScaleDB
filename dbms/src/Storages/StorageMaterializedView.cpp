#include <Parsers/ASTSelectQuery.h>
#include <Parsers/ASTCreateQuery.h>
#include <Parsers/ASTDropQuery.h>
#include <Parsers/ASTIdentifier.h>

#include <Interpreters/Context.h>
#include <Interpreters/InterpreterCreateQuery.h>
#include <Interpreters/InterpreterDropQuery.h>

#include <Storages/StorageMaterializedView.h>
#include <Storages/VirtualColumnFactory.h>

#include <Common/typeid_cast.h>
#include "StorageReplicatedMergeTree.h"


namespace DB
{

namespace ErrorCodes
{
    extern const int LOGICAL_ERROR;
    extern const int INCORRECT_QUERY;
}


static void extractDependentTable(const ASTSelectQuery & query, String & select_database_name, String & select_table_name)
{
    auto query_table = query.table();

    if (!query_table)
        return;

    if (auto ast_id = typeid_cast<const ASTIdentifier *>(query_table.get()))
    {
        auto query_database = query.database();

        if (!query_database)
            throw Exception("Logical error while creating StorageMaterializedView."
                " Could not retrieve database name from select query.",
                DB::ErrorCodes::LOGICAL_ERROR);

        select_database_name = typeid_cast<const ASTIdentifier &>(*query_database).name;
        select_table_name = ast_id->name;
    }
    else if (auto ast_select = typeid_cast<const ASTSelectQuery *>(query_table.get()))
    {
        extractDependentTable(*ast_select, select_database_name, select_table_name);
    }
    else
        throw Exception("Logical error while creating StorageMaterializedView."
            " Could not retrieve table name from select query.",
            DB::ErrorCodes::LOGICAL_ERROR);
}


StorageMaterializedView::StorageMaterializedView(
    const String & table_name_,
    const String & database_name_,
    Context & local_context,
    const ASTCreateQuery & query,
    NamesAndTypesListPtr columns_,
    const NamesAndTypesList & materialized_columns_,
    const NamesAndTypesList & alias_columns_,
    const ColumnDefaults & column_defaults_,
    bool attach_)
    : IStorage{materialized_columns_, alias_columns_, column_defaults_}, table_name(table_name_),
    database_name(database_name_), global_context(local_context.getGlobalContext()), columns(columns_)
{
    if (!query.select)
        throw Exception("SELECT query is not specified for " + getName(), ErrorCodes::INCORRECT_QUERY);

<<<<<<< HEAD
    if (!query.inner_storage && query.as_table.empty())
        throw Exception("ENGINE of MaterializedView should be specified explicitly", ErrorCodes::INCORRECT_QUERY);
=======
    if (!query.storage)
        throw Exception("ENGINE of MaterializedView must be specified explicitly", ErrorCodes::INCORRECT_QUERY);
>>>>>>> c44e3e76

    extractDependentTable(*query.select, select_database_name, select_table_name);

    if (!select_table_name.empty())
        global_context.addDependency(
            DatabaseAndTableName(select_database_name, select_table_name),
            DatabaseAndTableName(database_name, table_name));

    // If the destination table is not set, use inner table
    if (!create.inner_storage)
    {
        target_database_name = create.as_database;
        target_table_name = create.as_table;
    }
    else
    {
        target_database_name = database_name;
        target_table_name = ".inner." + table_name;
        has_inner_table = true;
    }

    inner_query = query.select->ptr();

    /// If there is an ATTACH request, then the internal table must already be connected.
    if (!attach_ && has_inner_table)
    {
        /// We will create a query to create an internal table.
        auto manual_create_query = std::make_shared<ASTCreateQuery>();
        manual_create_query->database = target_database_name;
        manual_create_query->table = target_table_name;
        manual_create_query->set(manual_create_query->columns, query.columns->ptr());
        manual_create_query->set(manual_create_query->storage, query.storage->ptr());

        /// Execute the query.
        try
        {
            InterpreterCreateQuery create_interpreter(manual_create_query, local_context);
            create_interpreter.execute();
        }
        catch (...)
        {
            /// In case of any error we should remove dependency to the view.
            if (!select_table_name.empty())
                global_context.removeDependency(
                    DatabaseAndTableName(select_database_name, select_table_name),
                    DatabaseAndTableName(database_name, table_name));

            throw;
        }
    }
}

NameAndTypePair StorageMaterializedView::getColumn(const String & column_name) const
{
    return getTargetTable()->getColumn(column_name);
}

bool StorageMaterializedView::hasColumn(const String & column_name) const
{
    return getTargetTable()->hasColumn(column_name);
}

BlockInputStreams StorageMaterializedView::read(
    const Names & column_names,
    const SelectQueryInfo & query_info,
    const Context & context,
    QueryProcessingStage::Enum & processed_stage,
    const size_t max_block_size,
    const unsigned num_streams)
{
    return getTargetTable()->read(column_names, query_info, context, processed_stage, max_block_size, num_streams);
}

BlockOutputStreamPtr StorageMaterializedView::write(const ASTPtr & query, const Settings & settings)
{
    return getTargetTable()->write(query, settings);
}

void StorageMaterializedView::drop()
{
    global_context.removeDependency(
        DatabaseAndTableName(select_database_name, select_table_name),
        DatabaseAndTableName(database_name, table_name));

<<<<<<< HEAD
    if (has_inner_table && context.tryGetTable(target_database_name, target_table_name))
=======
    auto inner_table_name = getInnerTableName();

    if (global_context.tryGetTable(database_name, inner_table_name))
>>>>>>> c44e3e76
    {
        /// We create and execute `drop` query for internal table.
        auto drop_query = std::make_shared<ASTDropQuery>();
        drop_query->database = target_database_name;
        drop_query->table = target_table_name;
        ASTPtr ast_drop_query = drop_query;
        InterpreterDropQuery drop_interpreter(ast_drop_query, global_context);
        drop_interpreter.execute();
    }
}

bool StorageMaterializedView::optimize(const ASTPtr & query, const ASTPtr & partition, bool final, bool deduplicate, const Context & context)
{
    return getTargetTable()->optimize(query, partition, final, deduplicate, context);
}

StoragePtr StorageMaterializedView::getTargetTable() const
{
<<<<<<< HEAD
    return context.getTable(target_database_name, target_table_name);
=======
    return global_context.getTable(database_name, getInnerTableName());
>>>>>>> c44e3e76
}

}<|MERGE_RESOLUTION|>--- conflicted
+++ resolved
@@ -70,13 +70,8 @@
     if (!query.select)
         throw Exception("SELECT query is not specified for " + getName(), ErrorCodes::INCORRECT_QUERY);
 
-<<<<<<< HEAD
-    if (!query.inner_storage && query.as_table.empty())
+    if (!query.storage && query.as_table.empty())
         throw Exception("ENGINE of MaterializedView should be specified explicitly", ErrorCodes::INCORRECT_QUERY);
-=======
-    if (!query.storage)
-        throw Exception("ENGINE of MaterializedView must be specified explicitly", ErrorCodes::INCORRECT_QUERY);
->>>>>>> c44e3e76
 
     extractDependentTable(*query.select, select_database_name, select_table_name);
 
@@ -161,13 +156,7 @@
         DatabaseAndTableName(select_database_name, select_table_name),
         DatabaseAndTableName(database_name, table_name));
 
-<<<<<<< HEAD
-    if (has_inner_table && context.tryGetTable(target_database_name, target_table_name))
-=======
-    auto inner_table_name = getInnerTableName();
-
-    if (global_context.tryGetTable(database_name, inner_table_name))
->>>>>>> c44e3e76
+    if (has_inner_table && global_context.tryGetTable(target_database_name, target_table_name))
     {
         /// We create and execute `drop` query for internal table.
         auto drop_query = std::make_shared<ASTDropQuery>();
@@ -186,11 +175,7 @@
 
 StoragePtr StorageMaterializedView::getTargetTable() const
 {
-<<<<<<< HEAD
-    return context.getTable(target_database_name, target_table_name);
-=======
-    return global_context.getTable(database_name, getInnerTableName());
->>>>>>> c44e3e76
+    return global_context.getTable(target_database_name, target_table_name);
 }
 
 }