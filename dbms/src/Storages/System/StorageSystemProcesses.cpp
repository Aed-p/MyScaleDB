--- conflicted
+++ resolved
@@ -52,9 +52,9 @@
         { "written_rows",         std::make_shared<DataTypeUInt64>() },
         { "written_bytes",        std::make_shared<DataTypeUInt64>() },
         { "memory_usage",         std::make_shared<DataTypeInt64>() },
-<<<<<<< HEAD
-        { "query",                std::make_shared<DataTypeString>() }
-    };
+        { "peak_memory_usage",    std::make_shared<DataTypeInt64>() },
+        { "query",                std::make_shared<DataTypeString>() },
+    }));
 
     virtual_columns = ColumnsWithTypeAndName{
         {
@@ -67,11 +67,6 @@
             "profile_counters"
         }
     };
-=======
-        { "peak_memory_usage",    std::make_shared<DataTypeInt64>() },
-        { "query",                std::make_shared<DataTypeString>() },
-    }));
->>>>>>> fb7e6350
 }
 
 
