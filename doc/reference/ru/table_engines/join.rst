--- conflicted
+++ resolved
@@ -2,10 +2,7 @@
 ----
 
 Представляет собой подготовленную структуру данных для JOIN-а, постоянно находящуюся в оперативке.
-<<<<<<< HEAD
-=======
 
->>>>>>> 4cd9df27
 .. code-block:: text
 
   Join(ANY|ALL, LEFT|INNER, k1[, k2, ...])
