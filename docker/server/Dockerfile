FROM ubuntu:20.04

# ARG for quick switch to a given ubuntu mirror
ARG apt_archive="http://archive.ubuntu.com"
RUN sed -i "s|http://archive.ubuntu.com|$apt_archive|g" /etc/apt/sources.list

ARG repository="deb https://repo.clickhouse.com/deb/stable/ main/"
<<<<<<< HEAD
ARG version=22.1.1.*
ARG gosu_ver=1.10
=======
ARG version=21.13.1.*
>>>>>>> 51219f99

# set non-empty deb_location_url url to create a docker image
# from debs created by CI build, for example:
# docker build . --network host --build-arg version="21.4.1.6282" --build-arg deb_location_url="https://clickhouse-builds.s3.yandex.net/21852/069cfbff388b3d478d1a16dc7060b48073f5d522/clickhouse_build_check/clang-11_relwithdebuginfo_none_bundled_unsplitted_disable_False_deb/" -t filimonovq/clickhouse-server:pr21852
ARG deb_location_url=""

# set non-empty single_binary_location_url to create docker image
# from a single binary url (useful for non-standard builds - with sanitizers, for arm64).
# for example (run on aarch64 server):
# docker build . --network host --build-arg single_binary_location_url="https://builds.clickhouse.com/master/aarch64/clickhouse" -t altinity/clickhouse-server:master-testing-arm
# note: clickhouse-odbc-bridge is not supported there.
ARG single_binary_location_url=""

# see https://github.com/moby/moby/issues/4032#issuecomment-192327844
ARG DEBIAN_FRONTEND=noninteractive

# user/group precreated explicitly with fixed uid/gid on purpose.
# It is especially important for rootless containers: in that case entrypoint
# can't do chown and owners of mounted volumes should be configured externally.
# We do that in advance at the begining of Dockerfile before any packages will be
# installed to prevent picking those uid / gid by some unrelated software.
# The same uid / gid (101) is used both for alpine and ubuntu.

RUN groupadd -r clickhouse --gid=101 \
    && useradd -r -g clickhouse --uid=101 --home-dir=/var/lib/clickhouse --shell=/bin/bash clickhouse \
    && apt-get update \
    && apt-get install --yes --no-install-recommends \
        apt-transport-https \
        ca-certificates \
        dirmngr \
        gnupg \
        locales \
        wget \
        tzdata \
    && mkdir -p /etc/apt/sources.list.d \
    && apt-key adv --keyserver keyserver.ubuntu.com --recv E0C56BD4 \
    && echo $repository > /etc/apt/sources.list.d/clickhouse.list \
    && if [ -n "$deb_location_url" ]; then \
            echo "installing from custom url with deb packages: $deb_location_url" \
            rm -rf /tmp/clickhouse_debs \
            && mkdir -p /tmp/clickhouse_debs \
            && wget --progress=bar:force:noscroll "${deb_location_url}/clickhouse-common-static_${version}_amd64.deb" -P /tmp/clickhouse_debs \
            && wget --progress=bar:force:noscroll "${deb_location_url}/clickhouse-client_${version}_all.deb" -P /tmp/clickhouse_debs \
            && wget --progress=bar:force:noscroll "${deb_location_url}/clickhouse-server_${version}_all.deb" -P /tmp/clickhouse_debs \
            && dpkg -i /tmp/clickhouse_debs/*.deb ; \
       elif [ -n "$single_binary_location_url" ]; then \
            echo "installing from single binary url: $single_binary_location_url" \
            && rm -rf /tmp/clickhouse_binary \
            && mkdir -p /tmp/clickhouse_binary \
            && wget --progress=bar:force:noscroll "$single_binary_location_url" -O /tmp/clickhouse_binary/clickhouse \
            && chmod +x /tmp/clickhouse_binary/clickhouse \
            && /tmp/clickhouse_binary/clickhouse install --user "clickhouse" --group "clickhouse" ; \
       else \
           echo "installing from repository: $repository" \
           && apt-get update \
           && apt-get --yes -o "Dpkg::Options::=--force-confdef" -o "Dpkg::Options::=--force-confold" upgrade \
           && apt-get install --allow-unauthenticated --yes --no-install-recommends \
                clickhouse-common-static=$version \
                clickhouse-client=$version \
                clickhouse-server=$version ; \
       fi \
    && wget --progress=bar:force:noscroll -O /usr/local/bin/su-exec.c https://raw.githubusercontent.com/ncopa/su-exec/master/su-exec.c && \
        apt-get install -y --no-install-recommends gcc libc-dev && \
        gcc -Wall \
         /usr/local/bin/su-exec.c -o/bin/su-exec && \
        chown root:root /bin/su-exec && \
        chmod 0755 /bin/su-exec && \
        rm /usr/local/bin/su-exec.c && \
        apt-get purge -y --auto-remove gcc libc-dev \
    && clickhouse-local -q 'SELECT * FROM system.build_options' \
    && rm -rf \
        /var/lib/apt/lists/* \
        /var/cache/debconf \
        /tmp/* \
    && apt-get clean \
    && mkdir -p /var/lib/clickhouse /var/log/clickhouse-server /etc/clickhouse-server /etc/clickhouse-client \
    && chmod ugo+Xrw -R /var/lib/clickhouse /var/log/clickhouse-server /etc/clickhouse-server /etc/clickhouse-client

# we need to allow "others" access to clickhouse folder, because docker container
# can be started with arbitrary uid (openshift usecase)

RUN locale-gen en_US.UTF-8
ENV LANG en_US.UTF-8
ENV LANGUAGE en_US:en
ENV LC_ALL en_US.UTF-8
ENV TZ UTC

RUN mkdir /docker-entrypoint-initdb.d

COPY docker_related_config.xml /etc/clickhouse-server/config.d/
COPY entrypoint.sh /entrypoint.sh
RUN chmod +x /entrypoint.sh

EXPOSE 9000 8123 9009
VOLUME /var/lib/clickhouse

ENV CLICKHOUSE_CONFIG /etc/clickhouse-server/config.xml

ENTRYPOINT ["/entrypoint.sh"]
<|MERGE_RESOLUTION|>--- conflicted
+++ resolved
@@ -5,12 +5,7 @@
 RUN sed -i "s|http://archive.ubuntu.com|$apt_archive|g" /etc/apt/sources.list
 
 ARG repository="deb https://repo.clickhouse.com/deb/stable/ main/"
-<<<<<<< HEAD
 ARG version=22.1.1.*
-ARG gosu_ver=1.10
-=======
-ARG version=21.13.1.*
->>>>>>> 51219f99
 
 # set non-empty deb_location_url url to create a docker image
 # from debs created by CI build, for example:
@@ -33,6 +28,23 @@
 # We do that in advance at the begining of Dockerfile before any packages will be
 # installed to prevent picking those uid / gid by some unrelated software.
 # The same uid / gid (101) is used both for alpine and ubuntu.
+
+# To drop privileges, we need 'su' command, that simply changes uid and gid.
+# In fact, the 'su' command from Linux is not so simple, due to inherent vulnerability in Linux:
+# https://ruderich.org/simon/notes/su-sudo-from-root-tty-hijacking
+# It has to mitigate this drawback of Linux, and to do this, 'su' command is creating it's own pseudo-terminal
+# and forwarding commands. Due to some ridiculous curcumstances, it does not work in Docker (or it does)
+# and for these reasons people are using alternatives to the 'su' command in Docker,
+# that don't mess with the terminal, don't care about closing the opened files, etc...
+# but can only be safe to drop privileges inside Docker.
+# The question - what implementation of 'su' command to use.
+# It should be a simple script doing about just two syscalls.
+# Some people tend to use 'gosu' tool that is written in Go.
+# It is not used for several reasons:
+# 1. Dependency on some foreign code in yet another programming language - does not sound alright.
+# 2. Anselmo D. Adams suggested not to use it due to false positive alarms in some undisclosed security scanners.
+
+COPY su-exec.c /su-exec.c
 
 RUN groupadd -r clickhouse --gid=101 \
     && useradd -r -g clickhouse --uid=101 --home-dir=/var/lib/clickhouse --shell=/bin/bash clickhouse \
@@ -72,14 +84,12 @@
                 clickhouse-client=$version \
                 clickhouse-server=$version ; \
        fi \
-    && wget --progress=bar:force:noscroll -O /usr/local/bin/su-exec.c https://raw.githubusercontent.com/ncopa/su-exec/master/su-exec.c && \
-        apt-get install -y --no-install-recommends gcc libc-dev && \
-        gcc -Wall \
-         /usr/local/bin/su-exec.c -o/bin/su-exec && \
+    && apt-get install -y --no-install-recommends tcc libc-dev && \
+        tcc /su-exec.c -o /bin/su-exec && \
         chown root:root /bin/su-exec && \
         chmod 0755 /bin/su-exec && \
-        rm /usr/local/bin/su-exec.c && \
-        apt-get purge -y --auto-remove gcc libc-dev \
+        rm /su-exec.c && \
+        apt-get purge -y --auto-remove tcc libc-dev \
     && clickhouse-local -q 'SELECT * FROM system.build_options' \
     && rm -rf \
         /var/lib/apt/lists/* \
