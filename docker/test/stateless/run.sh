--- conflicted
+++ resolved
@@ -126,13 +126,11 @@
         ADDITIONAL_OPTIONS+=('--db-engine=Ordinary')
     fi
 
-<<<<<<< HEAD
     ADDITIONAL_OPTIONS+=("--randomize-merge-tree-settings")
-=======
+
     if [[ "${HIGH_LEVEL_COVERAGE}" = "YES" ]]; then
         ADDITIONAL_OPTIONS+=('--report-coverage')
     fi
->>>>>>> 4d4a7909
 
     set +e
     clickhouse-test --testname --shard --zookeeper --check-zookeeper-session --hung-check --print-time \
