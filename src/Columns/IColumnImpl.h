--- conflicted
+++ resolved
@@ -154,17 +154,8 @@
 
     size_t num_rows = size();
     size_t num_sampled_rows = static_cast<size_t>(num_rows * sample_ratio);
-<<<<<<< HEAD
-    if (num_sampled_rows == 0)
-        return 0.0;
-
-    size_t step = num_rows / num_sampled_rows;
-    std::uniform_int_distribution<size_t> dist(0, step - 1);
-
-=======
     size_t num_checked_rows = dist(thread_local_rng);
     num_sampled_rows = std::min(num_sampled_rows + dist(thread_local_rng), num_rows);
->>>>>>> 13b35a68
     size_t res = 0;
 
     if (num_sampled_rows == num_rows)
