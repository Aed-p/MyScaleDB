--- conflicted
+++ resolved
@@ -645,11 +645,7 @@
     M(674, RESOURCE_NOT_FOUND) \
     M(675, CANNOT_PARSE_IPV4) \
     M(676, CANNOT_PARSE_IPV6) \
-<<<<<<< HEAD
-    M(677, THREAD_WAS_CANCELLED) \
-=======
     M(677, THREAD_WAS_CANCELED) \
->>>>>>> fb23a399
     \
     M(999, KEEPER_EXCEPTION) \
     M(1000, POCO_EXCEPTION) \
