#include <DataTypes/DataTypeFactory.h>
#include <DataTypes/DataTypeCustom.h>
#include <Parsers/parseQuery.h>
#include <Parsers/ParserCreateQuery.h>
#include <Parsers/ASTFunction.h>
#include <Parsers/ASTIdentifier.h>
#include <Parsers/ASTLiteral.h>
#include <Common/typeid_cast.h>
#include <Poco/String.h>
#include <Common/StringUtils/StringUtils.h>
#include <IO/WriteHelpers.h>
#include <Core/Defines.h>
#include <Common/CurrentThread.h>
#include <Interpreters/Context.h>


namespace DB
{

namespace ErrorCodes
{
    extern const int LOGICAL_ERROR;
    extern const int UNKNOWN_TYPE;
    extern const int ILLEGAL_SYNTAX_FOR_DATA_TYPE;
    extern const int UNEXPECTED_AST_STRUCTURE;
    extern const int DATA_TYPE_CANNOT_HAVE_ARGUMENTS;
}

DataTypePtr DataTypeFactory::get(const String & full_name) const
{
    return getImpl<false>(full_name);
}

DataTypePtr DataTypeFactory::tryGet(const String & full_name) const
{
    return getImpl<true>(full_name);
}

template <bool nullptr_on_error>
DataTypePtr DataTypeFactory::getImpl(const String & full_name) const
{
    /// Data type parser can be invoked from coroutines with small stack.
    /// Value 315 is known to cause stack overflow in some test configurations (debug build, sanitizers)
    /// let's make the threshold significantly lower.
    /// It is impractical for user to have complex data types with this depth.

#if defined(SANITIZER) || !defined(NDEBUG)
    static constexpr size_t data_type_max_parse_depth = 150;
#else
    static constexpr size_t data_type_max_parse_depth = 300;
#endif

    ParserDataType parser;
    ASTPtr ast;
    if constexpr (nullptr_on_error)
    {
        String out_err;
        const char * start = full_name.data();
        ast = tryParseQuery(parser, start, start + full_name.size(), out_err, false, "data type", false, DBMS_DEFAULT_MAX_QUERY_SIZE, data_type_max_parse_depth);
        if (!ast)
            return nullptr;
    }
    else
    {
        ast = parseQuery(parser, full_name.data(), full_name.data() + full_name.size(), "data type", false, data_type_max_parse_depth);
    }

    return getImpl<nullptr_on_error>(ast);
}

DataTypePtr DataTypeFactory::get(const ASTPtr & ast) const
{
    return getImpl<false>(ast);
}

DataTypePtr DataTypeFactory::tryGet(const ASTPtr & ast) const
{
    return getImpl<true>(ast);
}

template <bool nullptr_on_error>
DataTypePtr DataTypeFactory::getImpl(const ASTPtr & ast) const
{
    if (const auto * func = ast->as<ASTFunction>())
    {
        if (func->parameters)
<<<<<<< HEAD
        {
            if constexpr (nullptr_on_error)
                return nullptr;
            throw Exception("Data type cannot have multiple parenthesized parameters.", ErrorCodes::ILLEGAL_SYNTAX_FOR_DATA_TYPE);
        }
        return getImpl<nullptr_on_error>(func->name, func->arguments);
=======
            throw Exception(ErrorCodes::ILLEGAL_SYNTAX_FOR_DATA_TYPE, "Data type cannot have multiple parenthesized parameters.");
        return get(func->name, func->arguments);
>>>>>>> b987ed50
    }

    if (const auto * ident = ast->as<ASTIdentifier>())
    {
        return getImpl<nullptr_on_error>(ident->name(), {});
    }

    if (const auto * lit = ast->as<ASTLiteral>())
    {
        if (lit->value.isNull())
            return getImpl<nullptr_on_error>("Null", {});
    }

<<<<<<< HEAD
    if constexpr (nullptr_on_error)
        return nullptr;
    throw Exception("Unexpected AST element for data type.", ErrorCodes::UNEXPECTED_AST_STRUCTURE);
=======
    throw Exception(ErrorCodes::UNEXPECTED_AST_STRUCTURE, "Unexpected AST element for data type.");
>>>>>>> b987ed50
}

DataTypePtr DataTypeFactory::get(const String & family_name_param, const ASTPtr & parameters) const
{
    return getImpl<false>(family_name_param, parameters);
}

DataTypePtr DataTypeFactory::tryGet(const String & family_name_param, const ASTPtr & parameters) const
{
    return getImpl<true>(family_name_param, parameters);
}

template <bool nullptr_on_error>
DataTypePtr DataTypeFactory::getImpl(const String & family_name_param, const ASTPtr & parameters) const
{
    String family_name = getAliasToOrName(family_name_param);

    if (endsWith(family_name, "WithDictionary"))
    {
        ASTPtr low_cardinality_params = std::make_shared<ASTExpressionList>();
        String param_name = family_name.substr(0, family_name.size() - strlen("WithDictionary"));
        if (parameters)
        {
            auto func = std::make_shared<ASTFunction>();
            func->name = param_name;
            func->arguments = parameters;
            low_cardinality_params->children.push_back(func);
        }
        else
            low_cardinality_params->children.push_back(std::make_shared<ASTIdentifier>(param_name));

        return getImpl<nullptr_on_error>("LowCardinality", low_cardinality_params);
    }

    const auto * creator = findCreatorByName<nullptr_on_error>(family_name);
    if constexpr (nullptr_on_error)
    {
        if (!creator)
            return nullptr;

        try
        {
            return (*creator)(parameters);
        }
        catch (...)
        {
            return nullptr;
        }
    }
    else
    {
        assert(creator);
        return (*creator)(parameters);
    }
}

DataTypePtr DataTypeFactory::getCustom(DataTypeCustomDescPtr customization) const
{
    if (!customization->name)
        throw Exception(ErrorCodes::LOGICAL_ERROR, "Cannot create custom type without name");

    auto type = get(customization->name->getName());
    type->setCustomization(std::move(customization));
    return type;
}


void DataTypeFactory::registerDataType(const String & family_name, Value creator, CaseSensitiveness case_sensitiveness)
{
    if (creator == nullptr)
        throw Exception(ErrorCodes::LOGICAL_ERROR, "DataTypeFactory: the data type family {} has been provided  a null constructor", family_name);

    String family_name_lowercase = Poco::toLower(family_name);

    if (isAlias(family_name) || isAlias(family_name_lowercase))
        throw Exception(ErrorCodes::LOGICAL_ERROR, "DataTypeFactory: the data type family name '{}' is already registered as alias", family_name);

    if (!data_types.emplace(family_name, creator).second)
        throw Exception(ErrorCodes::LOGICAL_ERROR, "DataTypeFactory: the data type family name '{}' is not unique",
            family_name);

    if (case_sensitiveness == CaseInsensitive
        && !case_insensitive_data_types.emplace(family_name_lowercase, creator).second)
        throw Exception(ErrorCodes::LOGICAL_ERROR, "DataTypeFactory: the case insensitive data type family name '{}' is not unique", family_name);
}

void DataTypeFactory::registerSimpleDataType(const String & name, SimpleCreator creator, CaseSensitiveness case_sensitiveness)
{
    if (creator == nullptr)
        throw Exception(ErrorCodes::LOGICAL_ERROR, "DataTypeFactory: the data type {} has been provided  a null constructor",
            name);

    registerDataType(name, [name, creator](const ASTPtr & ast)
    {
        if (ast)
            throw Exception(ErrorCodes::DATA_TYPE_CANNOT_HAVE_ARGUMENTS, "Data type {} cannot have arguments", name);
        return creator();
    }, case_sensitiveness);
}

void DataTypeFactory::registerDataTypeCustom(const String & family_name, CreatorWithCustom creator, CaseSensitiveness case_sensitiveness)
{
    registerDataType(family_name, [creator](const ASTPtr & ast)
    {
        auto res = creator(ast);
        res.first->setCustomization(std::move(res.second));

        return res.first;
    }, case_sensitiveness);
}

void DataTypeFactory::registerSimpleDataTypeCustom(const String &name, SimpleCreatorWithCustom creator, CaseSensitiveness case_sensitiveness)
{
    registerDataTypeCustom(name, [creator](const ASTPtr & /*ast*/)
    {
        return creator();
    }, case_sensitiveness);
}

template <bool nullptr_on_error>
const DataTypeFactory::Value * DataTypeFactory::findCreatorByName(const String & family_name) const
{
    ContextPtr query_context;
    if (CurrentThread::isInitialized())
        query_context = CurrentThread::get().getQueryContext();
    {
        DataTypesDictionary::const_iterator it = data_types.find(family_name);
        if (data_types.end() != it)
        {
            if (query_context && query_context->getSettingsRef().log_queries)
                query_context->addQueryFactoriesInfo(Context::QueryLogFactories::DataType, family_name);
            return &it->second;
        }
    }

    String family_name_lowercase = Poco::toLower(family_name);

    {
        DataTypesDictionary::const_iterator it = case_insensitive_data_types.find(family_name_lowercase);
        if (case_insensitive_data_types.end() != it)
        {
            if (query_context && query_context->getSettingsRef().log_queries)
                query_context->addQueryFactoriesInfo(Context::QueryLogFactories::DataType, family_name_lowercase);
            return &it->second;
        }
    }

    if constexpr (nullptr_on_error)
        return nullptr;

    auto hints = this->getHints(family_name);
    if (!hints.empty())
        throw Exception(ErrorCodes::UNKNOWN_TYPE, "Unknown data type family: {}. Maybe you meant: {}", family_name, toString(hints));
    else
        throw Exception(ErrorCodes::UNKNOWN_TYPE, "Unknown data type family: {}", family_name);
}

DataTypeFactory::DataTypeFactory()
{
    registerDataTypeNumbers(*this);
    registerDataTypeDecimal(*this);
    registerDataTypeDate(*this);
    registerDataTypeDate32(*this);
    registerDataTypeDateTime(*this);
    registerDataTypeString(*this);
    registerDataTypeFixedString(*this);
    registerDataTypeEnum(*this);
    registerDataTypeArray(*this);
    registerDataTypeTuple(*this);
    registerDataTypeNullable(*this);
    registerDataTypeNothing(*this);
    registerDataTypeUUID(*this);
    registerDataTypeIPv4andIPv6(*this);
    registerDataTypeAggregateFunction(*this);
    registerDataTypeNested(*this);
    registerDataTypeInterval(*this);
    registerDataTypeLowCardinality(*this);
    registerDataTypeDomainBool(*this);
    registerDataTypeDomainSimpleAggregateFunction(*this);
    registerDataTypeDomainGeo(*this);
    registerDataTypeMap(*this);
    registerDataTypeObject(*this);
}

DataTypeFactory & DataTypeFactory::instance()
{
    static DataTypeFactory ret;
    return ret;
}

}<|MERGE_RESOLUTION|>--- conflicted
+++ resolved
@@ -84,17 +84,12 @@
     if (const auto * func = ast->as<ASTFunction>())
     {
         if (func->parameters)
-<<<<<<< HEAD
         {
             if constexpr (nullptr_on_error)
                 return nullptr;
-            throw Exception("Data type cannot have multiple parenthesized parameters.", ErrorCodes::ILLEGAL_SYNTAX_FOR_DATA_TYPE);
+            throw Exception(ErrorCodes::ILLEGAL_SYNTAX_FOR_DATA_TYPE, "Data type cannot have multiple parenthesized parameters.");
         }
         return getImpl<nullptr_on_error>(func->name, func->arguments);
-=======
-            throw Exception(ErrorCodes::ILLEGAL_SYNTAX_FOR_DATA_TYPE, "Data type cannot have multiple parenthesized parameters.");
-        return get(func->name, func->arguments);
->>>>>>> b987ed50
     }
 
     if (const auto * ident = ast->as<ASTIdentifier>())
@@ -108,13 +103,9 @@
             return getImpl<nullptr_on_error>("Null", {});
     }
 
-<<<<<<< HEAD
     if constexpr (nullptr_on_error)
         return nullptr;
-    throw Exception("Unexpected AST element for data type.", ErrorCodes::UNEXPECTED_AST_STRUCTURE);
-=======
     throw Exception(ErrorCodes::UNEXPECTED_AST_STRUCTURE, "Unexpected AST element for data type.");
->>>>>>> b987ed50
 }
 
 DataTypePtr DataTypeFactory::get(const String & family_name_param, const ASTPtr & parameters) const
