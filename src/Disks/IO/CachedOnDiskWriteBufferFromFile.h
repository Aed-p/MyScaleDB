#pragma once

#include <IO/WriteBufferFromFileDecorator.h>
#include <IO/WriteSettings.h>
#include <Interpreters/Cache/FileCache.h>
#include <Interpreters/FilesystemCacheLog.h>

namespace Poco
{
class Logger;
}

namespace DB
{

/**
* We want to write eventually some size, which is not known until the very end.
* Therefore we allocate file segments lazily. Each file segment is assigned capacity
* of max_file_segment_size, but reserved_size remains 0, until call to tryReserve().
* Once current file segment is full (reached max_file_segment_size), we allocate a
* new file segment. All allocated file segments resize in file segments holder.
* If at the end of all writes, the last file segment is not full, then it is resized.
*/
class FileSegmentRangeWriter
{
public:
    FileSegmentRangeWriter(
        FileCache * cache_, const FileSegment::Key & key_,
        std::shared_ptr<FilesystemCacheLog> cache_log_, const String & query_id_, const String & source_path_);

    /**
    * Write a range of file segments. Allocate file segment of `max_file_segment_size` and write to
    * it until it is full and then allocate next file segment.
    */
    bool write(const char * data, size_t size, size_t offset, FileSegmentKind segment_kind);

    void finalize();

    ~FileSegmentRangeWriter();

private:
<<<<<<< HEAD
    FileSegments::iterator allocateFileSegment(size_t offset, FileSegmentKind segment_kind);
=======
    FileSegmentPtr & allocateFileSegment(size_t offset, bool is_persistent);
>>>>>>> 380c6ceb

    void appendFilesystemCacheLog(const FileSegment & file_segment);

    void completeFileSegment(FileSegment & file_segment);

    FileCache * cache;
    FileSegment::Key key;

    Poco::Logger * log;
    std::shared_ptr<FilesystemCacheLog> cache_log;
    String query_id;
    String source_path;

    FileSegmentsHolder file_segments_holder{};

    size_t expected_write_offset = 0;

    bool finalized = false;
};


/**
 *  Write buffer for filesystem caching on write operations.
 */
class CachedOnDiskWriteBufferFromFile final : public WriteBufferFromFileDecorator
{
public:
    CachedOnDiskWriteBufferFromFile(
        std::unique_ptr<WriteBuffer> impl_,
        FileCachePtr cache_,
        const String & source_path_,
        const FileCache::Key & key_,
        bool is_persistent_cache_file_,
        const String & query_id_,
        const WriteSettings & settings_);

    void nextImpl() override;

    void finalizeImpl() override;

private:
    void cacheData(char * data, size_t size, bool throw_on_error);

    Poco::Logger * log;

    FileCachePtr cache;
    String source_path;
    FileCache::Key key;

    bool is_persistent_cache_file;
    size_t current_download_offset = 0;
    const String query_id;

    bool enable_cache_log;

    bool throw_on_error_from_cache;
    bool cache_in_error_state_or_disabled = false;

    std::unique_ptr<FileSegmentRangeWriter> cache_writer;
};

}<|MERGE_RESOLUTION|>--- conflicted
+++ resolved
@@ -39,11 +39,7 @@
     ~FileSegmentRangeWriter();
 
 private:
-<<<<<<< HEAD
-    FileSegments::iterator allocateFileSegment(size_t offset, FileSegmentKind segment_kind);
-=======
-    FileSegmentPtr & allocateFileSegment(size_t offset, bool is_persistent);
->>>>>>> 380c6ceb
+    FileSegmentPtr & allocateFileSegment(size_t offset, FileSegmentKind segment_kind);
 
     void appendFilesystemCacheLog(const FileSegment & file_segment);
 
