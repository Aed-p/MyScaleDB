#include <map>
#include <set>
#include <optional>
#include <memory>
#include <Poco/Mutex.h>
#include <Poco/UUID.h>
#include <Poco/Net/IPAddress.h>
#include <Poco/Util/Application.h>
#include <Common/Macros.h>
#include <Common/escapeForFileName.h>
#include <Common/setThreadName.h>
#include <Common/Stopwatch.h>
#include <Common/formatReadable.h>
#include <Common/Throttler.h>
#include <Common/thread_local_rng.h>
#include <Common/FieldVisitorToString.h>
#include <Coordination/KeeperDispatcher.h>
#include <Compression/ICompressionCodec.h>
#include <Core/BackgroundSchedulePool.h>
#include <Formats/FormatFactory.h>
#include <Processors/Formats/InputStreamFromInputFormat.h>
#include <Databases/IDatabase.h>
#include <Storages/IStorage.h>
#include <Storages/MarkCache.h>
#include <Storages/MergeTree/MergeList.h>
#include <Storages/MergeTree/ReplicatedFetchList.h>
#include <Storages/MergeTree/MergeTreeData.h>
#include <Storages/MergeTree/MergeTreeSettings.h>
#include <Storages/CompressionCodecSelector.h>
#include <Storages/StorageS3Settings.h>
#include <Disks/DiskLocal.h>
#include <TableFunctions/TableFunctionFactory.h>
#include <Interpreters/ActionLocksManager.h>
#include <Interpreters/ExternalLoaderXMLConfigRepository.h>
#include <Core/Settings.h>
#include <Core/SettingsQuirks.h>
#include <Access/AccessControlManager.h>
#include <Access/ContextAccess.h>
#include <Access/EnabledRolesInfo.h>
#include <Access/EnabledRowPolicies.h>
#include <Access/QuotaUsage.h>
#include <Access/User.h>
#include <Access/Credentials.h>
#include <Access/SettingsProfile.h>
#include <Access/SettingsProfilesInfo.h>
#include <Access/SettingsConstraintsAndProfileIDs.h>
#include <Access/ExternalAuthenticators.h>
#include <Access/GSSAcceptor.h>
#include <Backups/BackupFactory.h>
#include <Dictionaries/Embedded/GeoDictionariesLoader.h>
#include <Interpreters/EmbeddedDictionaries.h>
#include <Interpreters/ExternalDictionariesLoader.h>
#include <Interpreters/ExternalModelsLoader.h>
#include <Interpreters/ExpressionActions.h>
#include <Interpreters/ProcessList.h>
#include <Interpreters/InterserverCredentials.h>
#include <Interpreters/Cluster.h>
#include <Interpreters/InterserverIOHandler.h>
#include <Interpreters/SystemLog.h>
#include <Interpreters/Context.h>
#include <Interpreters/DDLWorker.h>
#include <Interpreters/DDLTask.h>
#include <Interpreters/Session.h>
#include <IO/ReadBufferFromFile.h>
#include <IO/UncompressedCache.h>
#include <IO/MMappedFileCache.h>
#include <Parsers/ASTCreateQuery.h>
#include <Parsers/ParserCreateQuery.h>
#include <Parsers/parseQuery.h>
#include <Common/StackTrace.h>
#include <Common/Config/ConfigProcessor.h>
#include <Common/Config/AbstractConfigurationComparison.h>
#include <Common/ZooKeeper/ZooKeeper.h>
#include <Common/ShellCommand.h>
#include <Common/TraceCollector.h>
#include <common/logger_useful.h>
#include <Common/RemoteHostFilter.h>
#include <Interpreters/AsynchronousInsertQueue.h>
#include <Interpreters/DatabaseCatalog.h>
#include <Interpreters/JIT/CompiledExpressionCache.h>
#include <Storages/MergeTree/BackgroundJobsExecutor.h>
#include <Storages/MergeTree/MergeTreeDataPartUUID.h>
#include <Interpreters/SynonymsExtensions.h>
#include <Interpreters/Lemmatizers.h>
#include <filesystem>


namespace fs = std::filesystem;

namespace ProfileEvents
{
    extern const Event ContextLock;
    extern const Event CompiledCacheSizeBytes;
}

namespace CurrentMetrics
{
    extern const Metric ContextLockWait;
    extern const Metric BackgroundMovePoolTask;
    extern const Metric BackgroundSchedulePoolTask;
    extern const Metric BackgroundBufferFlushSchedulePoolTask;
    extern const Metric BackgroundDistributedSchedulePoolTask;
    extern const Metric BackgroundMessageBrokerSchedulePoolTask;
}

namespace DB
{

namespace ErrorCodes
{
    extern const int BAD_ARGUMENTS;
    extern const int BAD_GET;
    extern const int UNKNOWN_DATABASE;
    extern const int UNKNOWN_TABLE;
    extern const int TABLE_ALREADY_EXISTS;
    extern const int THERE_IS_NO_SESSION;
    extern const int THERE_IS_NO_QUERY;
    extern const int NO_ELEMENTS_IN_CONFIG;
    extern const int TABLE_SIZE_EXCEEDS_MAX_DROP_SIZE_LIMIT;
    extern const int LOGICAL_ERROR;
    extern const int NOT_IMPLEMENTED;
    extern const int INVALID_SETTING_VALUE;
    extern const int TIMEOUT_EXCEEDED;
}


/** Set of known objects (environment), that could be used in query.
  * Shared (global) part. Order of members (especially, order of destruction) is very important.
  */
struct ContextSharedPart
{
    Poco::Logger * log = &Poco::Logger::get("Context");

    /// For access of most of shared objects. Recursive mutex.
    mutable std::recursive_mutex mutex;
    /// Separate mutex for access of dictionaries. Separate mutex to avoid locks when server doing request to itself.
    mutable std::mutex embedded_dictionaries_mutex;
    mutable std::mutex external_dictionaries_mutex;
    mutable std::mutex external_models_mutex;
    /// Separate mutex for storage policies. During server startup we may
    /// initialize some important storages (system logs with MergeTree engine)
    /// under context lock.
    mutable std::mutex storage_policies_mutex;
    /// Separate mutex for re-initialization of zookeeper session. This operation could take a long time and must not interfere with another operations.
    mutable std::mutex zookeeper_mutex;

    mutable zkutil::ZooKeeperPtr zookeeper;                 /// Client for ZooKeeper.
    ConfigurationPtr zookeeper_config;                      /// Stores zookeeper configs

#if USE_NURAFT
    mutable std::mutex keeper_storage_dispatcher_mutex;
    mutable std::shared_ptr<KeeperDispatcher> keeper_storage_dispatcher;
#endif
    mutable std::mutex auxiliary_zookeepers_mutex;
    mutable std::map<String, zkutil::ZooKeeperPtr> auxiliary_zookeepers;    /// Map for auxiliary ZooKeeper clients.
    ConfigurationPtr auxiliary_zookeepers_config;           /// Stores auxiliary zookeepers configs

    String interserver_io_host;                             /// The host name by which this server is available for other servers.
    UInt16 interserver_io_port = 0;                         /// and port.
    String interserver_scheme;                              /// http or https
    MultiVersion<InterserverCredentials> interserver_io_credentials;

    String path;                                            /// Path to the data directory, with a slash at the end.
    String flags_path;                                      /// Path to the directory with some control flags for server maintenance.
    String user_files_path;                                 /// Path to the directory with user provided files, usable by 'file' table function.
    String dictionaries_lib_path;                           /// Path to the directory with user provided binaries and libraries for external dictionaries.
    String user_scripts_path;                               /// Path to the directory with user provided scripts.
    ConfigurationPtr config;                                /// Global configuration settings.

    String tmp_path;                                        /// Path to the temporary files that occur when processing the request.
    mutable VolumePtr tmp_volume;                           /// Volume for the the temporary files that occur when processing the request.

    mutable VolumePtr backups_volume;                       /// Volume for all the backups.

    mutable std::optional<EmbeddedDictionaries> embedded_dictionaries;    /// Metrica's dictionaries. Have lazy initialization.
    mutable std::optional<ExternalDictionariesLoader> external_dictionaries_loader;
    mutable std::optional<ExternalModelsLoader> external_models_loader;
    ConfigurationPtr external_models_config;
    scope_guard models_repository_guard;

    scope_guard dictionaries_xmls;

#if USE_NLP
    mutable std::optional<SynonymsExtensions> synonyms_extensions;
    mutable std::optional<Lemmatizers> lemmatizers;
#endif

    String default_profile_name;                            /// Default profile name used for default values.
    String system_profile_name;                             /// Profile used by system processes
    String buffer_profile_name;                             /// Profile used by Buffer engine for flushing to the underlying
    std::unique_ptr<AccessControlManager> access_control_manager;
    mutable UncompressedCachePtr uncompressed_cache;        /// The cache of decompressed blocks.
    mutable MarkCachePtr mark_cache;                        /// Cache of marks in compressed files.
    mutable MMappedFileCachePtr mmap_cache; /// Cache of mmapped files to avoid frequent open/map/unmap/close and to reuse from several threads.
    ProcessList process_list;                               /// Executing queries at the moment.
    MergeList merge_list;                                   /// The list of executable merge (for (Replicated)?MergeTree)
    ReplicatedFetchList replicated_fetch_list;
    ConfigurationPtr users_config;                          /// Config with the users, profiles and quotas sections.
    InterserverIOHandler interserver_io_handler;            /// Handler for interserver communication.

    mutable std::optional<BackgroundSchedulePool> buffer_flush_schedule_pool; /// A thread pool that can do background flush for Buffer tables.
    mutable std::optional<BackgroundSchedulePool> schedule_pool;    /// A thread pool that can run different jobs in background (used in replicated tables)
    mutable std::optional<BackgroundSchedulePool> distributed_schedule_pool; /// A thread pool that can run different jobs in background (used for distributed sends)
    mutable std::optional<BackgroundSchedulePool> message_broker_schedule_pool; /// A thread pool that can run different jobs in background (used for message brokers, like RabbitMQ and Kafka)

    mutable ThrottlerPtr replicated_fetches_throttler; /// A server-wide throttler for replicated fetches
    mutable ThrottlerPtr replicated_sends_throttler; /// A server-wide throttler for replicated sends

    MultiVersion<Macros> macros;                            /// Substitutions extracted from config.
    std::unique_ptr<DDLWorker> ddl_worker;                  /// Process ddl commands from zk.
    /// Rules for selecting the compression settings, depending on the size of the part.
    mutable std::unique_ptr<CompressionCodecSelector> compression_codec_selector;
    /// Storage disk chooser for MergeTree engines
    mutable std::shared_ptr<const DiskSelector> merge_tree_disk_selector;
    /// Storage policy chooser for MergeTree engines
    mutable std::shared_ptr<const StoragePolicySelector> merge_tree_storage_policy_selector;

    std::optional<MergeTreeSettings> merge_tree_settings;   /// Settings of MergeTree* engines.
    std::optional<MergeTreeSettings> replicated_merge_tree_settings;   /// Settings of ReplicatedMergeTree* engines.
    std::atomic_size_t max_table_size_to_drop = 50000000000lu; /// Protects MergeTree tables from accidental DROP (50GB by default)
    std::atomic_size_t max_partition_size_to_drop = 50000000000lu; /// Protects MergeTree partitions from accidental DROP (50GB by default)
    String format_schema_path;                              /// Path to a directory that contains schema files used by input formats.
    ActionLocksManagerPtr action_locks_manager;             /// Set of storages' action lockers
    std::unique_ptr<SystemLogs> system_logs;                /// Used to log queries and operations on parts
    std::optional<StorageS3Settings> storage_s3_settings;   /// Settings of S3 storage
    std::vector<String> warnings;                           /// Store warning messages about server configuration.

    RemoteHostFilter remote_host_filter; /// Allowed URL from config.xml

    std::optional<TraceCollector> trace_collector;        /// Thread collecting traces from threads executing queries

    /// Clusters for distributed tables
    /// Initialized on demand (on distributed storages initialization) since Settings should be initialized
    std::shared_ptr<Clusters> clusters;
    ConfigurationPtr clusters_config;                        /// Stores updated configs
    mutable std::mutex clusters_mutex;                       /// Guards clusters and clusters_config

    std::shared_ptr<AsynchronousInsertQueue> async_insert_queue;
    std::map<String, UInt16> server_ports;

    bool shutdown_called = false;

    Stopwatch uptime_watch;

    Context::ApplicationType application_type = Context::ApplicationType::SERVER;

    /// vector of xdbc-bridge commands, they will be killed when Context will be destroyed
    std::vector<std::unique_ptr<ShellCommand>> bridge_commands;

    Context::ConfigReloadCallback config_reload_callback;

    ContextSharedPart()
        : access_control_manager(std::make_unique<AccessControlManager>()), macros(std::make_unique<Macros>())
    {
        /// TODO: make it singleton (?)
        static std::atomic<size_t> num_calls{0};
        if (++num_calls > 1)
        {
            std::cerr << "Attempting to create multiple ContextShared instances. Stack trace:\n" << StackTrace().toString();
            std::cerr.flush();
            std::terminate();
        }
    }


    ~ContextSharedPart()
    {
        try
        {
            shutdown();
        }
        catch (...)
        {
            tryLogCurrentException(__PRETTY_FUNCTION__);
        }
    }


    /** Perform a complex job of destroying objects in advance.
      */
    void shutdown()
    {
        if (shutdown_called)
            return;
        shutdown_called = true;

        Session::shutdownNamedSessions();

        /**  After system_logs have been shut down it is guaranteed that no system table gets created or written to.
          *  Note that part changes at shutdown won't be logged to part log.
          */

        if (system_logs)
            system_logs->shutdown();

        DatabaseCatalog::shutdown();

        std::unique_ptr<SystemLogs> delete_system_logs;
        {
            auto lock = std::lock_guard(mutex);

        /** Compiled expressions stored in cache need to be destroyed before destruction of static objects.
          * Because CHJIT instance can be static object.
          */
#if USE_EMBEDDED_COMPILER
            if (auto * cache = CompiledExpressionCacheFactory::instance().tryGetCache())
                cache->reset();
#endif

            /// Preemptive destruction is important, because these objects may have a refcount to ContextShared (cyclic reference).
            /// TODO: Get rid of this.

            /// Dictionaries may be required:
            /// - for storage shutdown (during final flush of the Buffer engine)
            /// - before storage startup (because of some streaming of, i.e. Kafka, to
            ///   the table with materialized column that has dictGet)
            ///
            /// So they should be created before any storages and preserved until storages will be terminated.
            ///
            /// But they cannot be created before storages since they may required table as a source,
            /// but at least they can be preserved for storage termination.
            dictionaries_xmls.reset();

            delete_system_logs = std::move(system_logs);
            embedded_dictionaries.reset();
            external_dictionaries_loader.reset();
            models_repository_guard.reset();
            external_models_loader.reset();
            buffer_flush_schedule_pool.reset();
            schedule_pool.reset();
            distributed_schedule_pool.reset();
            message_broker_schedule_pool.reset();
            ddl_worker.reset();
            access_control_manager.reset();

            /// Stop trace collector if any
            trace_collector.reset();
            /// Stop zookeeper connection
            zookeeper.reset();
        }

        /// Can be removed w/o context lock
        delete_system_logs.reset();
    }

    bool hasTraceCollector() const
    {
        return trace_collector.has_value();
    }

    void initializeTraceCollector(std::shared_ptr<TraceLog> trace_log)
    {
        if (!trace_log)
            return;
        if (hasTraceCollector())
            return;

        trace_collector.emplace(std::move(trace_log));
    }

    void addWarningMessage(const String & message)
    {
        /// A warning goes both: into server's log; stored to be placed in `system.warnings` table.
        log->warning(message);
        warnings.push_back(message);
    }
};


Context::Context() = default;
Context::Context(const Context &) = default;
Context & Context::operator=(const Context &) = default;

SharedContextHolder::SharedContextHolder(SharedContextHolder &&) noexcept = default;
SharedContextHolder & SharedContextHolder::operator=(SharedContextHolder &&) = default;
SharedContextHolder::SharedContextHolder() = default;
SharedContextHolder::~SharedContextHolder() = default;
SharedContextHolder::SharedContextHolder(std::unique_ptr<ContextSharedPart> shared_context)
    : shared(std::move(shared_context)) {}

void SharedContextHolder::reset() { shared.reset(); }

ContextMutablePtr Context::createGlobal(ContextSharedPart * shared)
{
    auto res = std::shared_ptr<Context>(new Context);
    res->shared = shared;
    return res;
}

void Context::initGlobal()
{
    DatabaseCatalog::init(shared_from_this());
}

SharedContextHolder Context::createShared()
{
    return SharedContextHolder(std::make_unique<ContextSharedPart>());
}

ContextMutablePtr Context::createCopy(const ContextPtr & other)
{
    return std::shared_ptr<Context>(new Context(*other));
}

ContextMutablePtr Context::createCopy(const ContextWeakPtr & other)
{
    auto ptr = other.lock();
    if (!ptr) throw Exception("Can't copy an expired context", ErrorCodes::LOGICAL_ERROR);
    return createCopy(ptr);
}

ContextMutablePtr Context::createCopy(const ContextMutablePtr & other)
{
    return createCopy(std::const_pointer_cast<const Context>(other));
}

Context::~Context() = default;

InterserverIOHandler & Context::getInterserverIOHandler() { return shared->interserver_io_handler; }

std::unique_lock<std::recursive_mutex> Context::getLock() const
{
    ProfileEvents::increment(ProfileEvents::ContextLock);
    CurrentMetrics::Increment increment{CurrentMetrics::ContextLockWait};
    return std::unique_lock(shared->mutex);
}

ProcessList & Context::getProcessList() { return shared->process_list; }
const ProcessList & Context::getProcessList() const { return shared->process_list; }
MergeList & Context::getMergeList() { return shared->merge_list; }
const MergeList & Context::getMergeList() const { return shared->merge_list; }
ReplicatedFetchList & Context::getReplicatedFetchList() { return shared->replicated_fetch_list; }
const ReplicatedFetchList & Context::getReplicatedFetchList() const { return shared->replicated_fetch_list; }

String Context::resolveDatabase(const String & database_name) const
{
    String res = database_name.empty() ? getCurrentDatabase() : database_name;
    if (res.empty())
        throw Exception("Default database is not selected", ErrorCodes::UNKNOWN_DATABASE);
    return res;
}

String Context::getPath() const
{
    auto lock = getLock();
    return shared->path;
}

String Context::getFlagsPath() const
{
    auto lock = getLock();
    return shared->flags_path;
}

String Context::getUserFilesPath() const
{
    auto lock = getLock();
    return shared->user_files_path;
}

String Context::getDictionariesLibPath() const
{
    auto lock = getLock();
    return shared->dictionaries_lib_path;
}

String Context::getUserScriptsPath() const
{
    auto lock = getLock();
    return shared->user_scripts_path;
}

std::vector<String> Context::getWarnings() const
{
    auto lock = getLock();
    return shared->warnings;
}

VolumePtr Context::getTemporaryVolume() const
{
    auto lock = getLock();
    return shared->tmp_volume;
}

void Context::setPath(const String & path)
{
    auto lock = getLock();

    shared->path = path;

    if (shared->tmp_path.empty() && !shared->tmp_volume)
        shared->tmp_path = shared->path + "tmp/";

    if (shared->flags_path.empty())
        shared->flags_path = shared->path + "flags/";

    if (shared->user_files_path.empty())
        shared->user_files_path = shared->path + "user_files/";

    if (shared->dictionaries_lib_path.empty())
        shared->dictionaries_lib_path = shared->path + "dictionaries_lib/";

    if (shared->user_scripts_path.empty())
        shared->user_scripts_path = shared->path + "user_scripts/";
}

VolumePtr Context::setTemporaryStorage(const String & path, const String & policy_name)
{
    std::lock_guard lock(shared->storage_policies_mutex);

    if (policy_name.empty())
    {
        shared->tmp_path = path;
        if (!shared->tmp_path.ends_with('/'))
            shared->tmp_path += '/';

        auto disk = std::make_shared<DiskLocal>("_tmp_default", shared->tmp_path, 0);
        shared->tmp_volume = std::make_shared<SingleDiskVolume>("_tmp_default", disk, 0);
    }
    else
    {
        StoragePolicyPtr tmp_policy = getStoragePolicySelector(lock)->get(policy_name);
        if (tmp_policy->getVolumes().size() != 1)
             throw Exception("Policy " + policy_name + " is used temporary files, such policy should have exactly one volume",
                             ErrorCodes::NO_ELEMENTS_IN_CONFIG);
        shared->tmp_volume = tmp_policy->getVolume(0);
    }

    if (shared->tmp_volume->getDisks().empty())
         throw Exception("No disks volume for temporary files", ErrorCodes::NO_ELEMENTS_IN_CONFIG);

    return shared->tmp_volume;
}

void Context::setBackupsVolume(const String & path, const String & policy_name)
{
    std::lock_guard lock(shared->storage_policies_mutex);
    if (policy_name.empty())
    {
        String path_with_separator = path;
        if (!path_with_separator.ends_with('/'))
            path_with_separator += '/';
        auto disk = std::make_shared<DiskLocal>("_backups_default", path_with_separator, 0);
        shared->backups_volume = std::make_shared<SingleDiskVolume>("_backups_default", disk, 0);
    }
    else
    {
        StoragePolicyPtr policy = getStoragePolicySelector(lock)->get(policy_name);
        if (policy->getVolumes().size() != 1)
             throw Exception("Policy " + policy_name + " is used for backups, such policy should have exactly one volume",
                             ErrorCodes::NO_ELEMENTS_IN_CONFIG);
        shared->backups_volume = policy->getVolume(0);
    }

    BackupFactory::instance().setBackupsVolume(shared->backups_volume);
}

VolumePtr Context::getBackupsVolume() const
{
    std::lock_guard lock(shared->storage_policies_mutex);
    return shared->backups_volume;
}

void Context::setFlagsPath(const String & path)
{
    auto lock = getLock();
    shared->flags_path = path;
}

void Context::setUserFilesPath(const String & path)
{
    auto lock = getLock();
    shared->user_files_path = path;
}

void Context::setDictionariesLibPath(const String & path)
{
    auto lock = getLock();
    shared->dictionaries_lib_path = path;
}

void Context::setUserScriptsPath(const String & path)
{
    auto lock = getLock();
    shared->user_scripts_path = path;
}

void Context::addWarningMessage(const String & msg)
{
    auto lock = getLock();
    shared->addWarningMessage(msg);
}

void Context::setConfig(const ConfigurationPtr & config)
{
    auto lock = getLock();
    shared->config = config;
    shared->access_control_manager->setExternalAuthenticatorsConfig(*shared->config);
}

const Poco::Util::AbstractConfiguration & Context::getConfigRef() const
{
    auto lock = getLock();
    return shared->config ? *shared->config : Poco::Util::Application::instance().config();
}


AccessControlManager & Context::getAccessControlManager()
{
    return *shared->access_control_manager;
}

const AccessControlManager & Context::getAccessControlManager() const
{
    return *shared->access_control_manager;
}

void Context::setExternalAuthenticatorsConfig(const Poco::Util::AbstractConfiguration & config)
{
    auto lock = getLock();
    shared->access_control_manager->setExternalAuthenticatorsConfig(config);
}

std::unique_ptr<GSSAcceptorContext> Context::makeGSSAcceptorContext() const
{
    auto lock = getLock();
    return std::make_unique<GSSAcceptorContext>(shared->access_control_manager->getExternalAuthenticators().getKerberosParams());
}

void Context::setUsersConfig(const ConfigurationPtr & config)
{
    auto lock = getLock();
    shared->users_config = config;
    shared->access_control_manager->setUsersConfig(*shared->users_config);
}

ConfigurationPtr Context::getUsersConfig()
{
    auto lock = getLock();
    return shared->users_config;
}


void Context::setUser(const UUID & user_id_)
{
    auto lock = getLock();

    user_id = user_id_;

    access = getAccessControlManager().getContextAccess(
        user_id_, /* current_roles = */ {}, /* use_default_roles = */ true, settings, current_database, client_info);

    auto user = access->getUser();
    current_roles = std::make_shared<std::vector<UUID>>(user->granted_roles.findGranted(user->default_roles));

    auto default_profile_info = access->getDefaultProfileInfo();
    settings_constraints_and_current_profiles = default_profile_info->getConstraintsAndProfileIDs();
    applySettingsChanges(default_profile_info->settings);

    if (!user->default_database.empty())
        setCurrentDatabase(user->default_database);
}

std::shared_ptr<const User> Context::getUser() const
{
    return getAccess()->getUser();
}

String Context::getUserName() const
{
    return getAccess()->getUserName();
}

std::optional<UUID> Context::getUserID() const
{
    auto lock = getLock();
    return user_id;
}


void Context::setQuotaKey(String quota_key_)
{
    auto lock = getLock();
    client_info.quota_key = std::move(quota_key_);
}


void Context::setCurrentRoles(const std::vector<UUID> & current_roles_)
{
    auto lock = getLock();
    if (current_roles ? (*current_roles == current_roles_) : current_roles_.empty())
       return;
    current_roles = std::make_shared<std::vector<UUID>>(current_roles_);
    calculateAccessRights();
}

void Context::setCurrentRolesDefault()
{
    auto user = getUser();
    setCurrentRoles(user->granted_roles.findGranted(user->default_roles));
}

boost::container::flat_set<UUID> Context::getCurrentRoles() const
{
    return getRolesInfo()->current_roles;
}

boost::container::flat_set<UUID> Context::getEnabledRoles() const
{
    return getRolesInfo()->enabled_roles;
}

std::shared_ptr<const EnabledRolesInfo> Context::getRolesInfo() const
{
    return getAccess()->getRolesInfo();
}


void Context::calculateAccessRights()
{
    auto lock = getLock();
    if (user_id)
        access = getAccessControlManager().getContextAccess(
            *user_id,
            current_roles ? *current_roles : std::vector<UUID>{},
            /* use_default_roles = */ false,
            settings,
            current_database,
            client_info);
}


template <typename... Args>
void Context::checkAccessImpl(const Args &... args) const
{
    return getAccess()->checkAccess(args...);
}

void Context::checkAccess(const AccessFlags & flags) const { return checkAccessImpl(flags); }
void Context::checkAccess(const AccessFlags & flags, const std::string_view & database) const { return checkAccessImpl(flags, database); }
void Context::checkAccess(const AccessFlags & flags, const std::string_view & database, const std::string_view & table) const { return checkAccessImpl(flags, database, table); }
void Context::checkAccess(const AccessFlags & flags, const std::string_view & database, const std::string_view & table, const std::string_view & column) const { return checkAccessImpl(flags, database, table, column); }
void Context::checkAccess(const AccessFlags & flags, const std::string_view & database, const std::string_view & table, const std::vector<std::string_view> & columns) const { return checkAccessImpl(flags, database, table, columns); }
void Context::checkAccess(const AccessFlags & flags, const std::string_view & database, const std::string_view & table, const Strings & columns) const { return checkAccessImpl(flags, database, table, columns); }
void Context::checkAccess(const AccessFlags & flags, const StorageID & table_id) const { checkAccessImpl(flags, table_id.getDatabaseName(), table_id.getTableName()); }
void Context::checkAccess(const AccessFlags & flags, const StorageID & table_id, const std::string_view & column) const { checkAccessImpl(flags, table_id.getDatabaseName(), table_id.getTableName(), column); }
void Context::checkAccess(const AccessFlags & flags, const StorageID & table_id, const std::vector<std::string_view> & columns) const { checkAccessImpl(flags, table_id.getDatabaseName(), table_id.getTableName(), columns); }
void Context::checkAccess(const AccessFlags & flags, const StorageID & table_id, const Strings & columns) const { checkAccessImpl(flags, table_id.getDatabaseName(), table_id.getTableName(), columns); }
void Context::checkAccess(const AccessRightsElement & element) const { return checkAccessImpl(element); }
void Context::checkAccess(const AccessRightsElements & elements) const { return checkAccessImpl(elements); }


std::shared_ptr<const ContextAccess> Context::getAccess() const
{
    auto lock = getLock();
    return access ? access : ContextAccess::getFullAccess();
}

ASTPtr Context::getRowPolicyCondition(const String & database, const String & table_name, RowPolicy::ConditionType type) const
{
    auto lock = getLock();
    auto initial_condition = initial_row_policy ? initial_row_policy->getCondition(database, table_name, type) : nullptr;
    return getAccess()->getRowPolicyCondition(database, table_name, type, initial_condition);
}

void Context::setInitialRowPolicy()
{
    auto lock = getLock();
    initial_row_policy = nullptr;
    if (client_info.initial_user == client_info.current_user)
        return;
    auto initial_user_id = getAccessControlManager().find<User>(client_info.initial_user);
    if (!initial_user_id)
        return;
    initial_row_policy = getAccessControlManager().getEnabledRowPolicies(*initial_user_id, {});
}


std::shared_ptr<const EnabledQuota> Context::getQuota() const
{
    return getAccess()->getQuota();
}


std::optional<QuotaUsage> Context::getQuotaUsage() const
{
    return getAccess()->getQuotaUsage();
}


void Context::setCurrentProfile(const String & profile_name)
{
    auto lock = getLock();
    try
    {
        UUID profile_id = getAccessControlManager().getID<SettingsProfile>(profile_name);
        setCurrentProfile(profile_id);
    }
    catch (Exception & e)
    {
        e.addMessage(", while trying to set settings profile {}", profile_name);
        throw;
    }
}

void Context::setCurrentProfile(const UUID & profile_id)
{
    auto lock = getLock();
    auto profile_info = getAccessControlManager().getSettingsProfileInfo(profile_id);
    checkSettingsConstraints(profile_info->settings);
    applySettingsChanges(profile_info->settings);
    settings_constraints_and_current_profiles = profile_info->getConstraintsAndProfileIDs(settings_constraints_and_current_profiles);
}


std::vector<UUID> Context::getCurrentProfiles() const
{
    auto lock = getLock();
    return settings_constraints_and_current_profiles->current_profiles;
}

std::vector<UUID> Context::getEnabledProfiles() const
{
    auto lock = getLock();
    return settings_constraints_and_current_profiles->enabled_profiles;
}


const Scalars & Context::getScalars() const
{
    return scalars;
}


const Block & Context::getScalar(const String & name) const
{
    auto it = scalars.find(name);
    if (scalars.end() == it)
    {
        // This should be a logical error, but it fails the sql_fuzz test too
        // often, so 'bad arguments' for now.
        throw Exception("Scalar " + backQuoteIfNeed(name) + " doesn't exist (internal bug)", ErrorCodes::BAD_ARGUMENTS);
    }
    return it->second;
}

const Block * Context::tryGetLocalScalar(const String & name) const
{
    auto it = local_scalars.find(name);
    if (local_scalars.end() == it)
        return nullptr;
    return &it->second;
}

Tables Context::getExternalTables() const
{
    assert(!isGlobalContext() || getApplicationType() == ApplicationType::LOCAL);
    auto lock = getLock();

    Tables res;
    for (const auto & table : external_tables_mapping)
        res[table.first] = table.second->getTable();

    auto query_context_ptr = query_context.lock();
    auto session_context_ptr = session_context.lock();
    if (query_context_ptr && query_context_ptr.get() != this)
    {
        Tables buf = query_context_ptr->getExternalTables();
        res.insert(buf.begin(), buf.end());
    }
    else if (session_context_ptr && session_context_ptr.get() != this)
    {
        Tables buf = session_context_ptr->getExternalTables();
        res.insert(buf.begin(), buf.end());
    }
    return res;
}


void Context::addExternalTable(const String & table_name, TemporaryTableHolder && temporary_table)
{
    assert(!isGlobalContext() || getApplicationType() == ApplicationType::LOCAL);
    auto lock = getLock();
    if (external_tables_mapping.end() != external_tables_mapping.find(table_name))
        throw Exception("Temporary table " + backQuoteIfNeed(table_name) + " already exists.", ErrorCodes::TABLE_ALREADY_EXISTS);
    external_tables_mapping.emplace(table_name, std::make_shared<TemporaryTableHolder>(std::move(temporary_table)));
}


std::shared_ptr<TemporaryTableHolder> Context::removeExternalTable(const String & table_name)
{
    assert(!isGlobalContext() || getApplicationType() == ApplicationType::LOCAL);
    std::shared_ptr<TemporaryTableHolder> holder;
    {
        auto lock = getLock();
        auto iter = external_tables_mapping.find(table_name);
        if (iter == external_tables_mapping.end())
            return {};
        holder = iter->second;
        external_tables_mapping.erase(iter);
    }
    return holder;
}


void Context::addScalar(const String & name, const Block & block)
{
    assert(!isGlobalContext() || getApplicationType() == ApplicationType::LOCAL);
    scalars[name] = block;
}


void Context::addLocalScalar(const String & name, const Block & block)
{
    assert(!isGlobalContext() || getApplicationType() == ApplicationType::LOCAL);
    local_scalars[name] = block;
}


bool Context::hasScalar(const String & name) const
{
    assert(!isGlobalContext() || getApplicationType() == ApplicationType::LOCAL);
    return scalars.count(name);
}


void Context::addQueryAccessInfo(
    const String & quoted_database_name,
    const String & full_quoted_table_name,
    const Names & column_names,
    const String & projection_name,
    const String & view_name)
{
    assert(!isGlobalContext() || getApplicationType() == ApplicationType::LOCAL);
    std::lock_guard<std::mutex> lock(query_access_info.mutex);
    query_access_info.databases.emplace(quoted_database_name);
    query_access_info.tables.emplace(full_quoted_table_name);
    for (const auto & column_name : column_names)
        query_access_info.columns.emplace(full_quoted_table_name + "." + backQuoteIfNeed(column_name));
    if (!projection_name.empty())
        query_access_info.projections.emplace(full_quoted_table_name + "." + backQuoteIfNeed(projection_name));
    if (!view_name.empty())
        query_access_info.views.emplace(view_name);
}

void Context::addQueryFactoriesInfo(QueryLogFactories factory_type, const String & created_object) const
{
    assert(!isGlobalContext() || getApplicationType() == ApplicationType::LOCAL);
    auto lock = getLock();

    switch (factory_type)
    {
        case QueryLogFactories::AggregateFunction:
            query_factories_info.aggregate_functions.emplace(created_object);
            break;
        case QueryLogFactories::AggregateFunctionCombinator:
            query_factories_info.aggregate_function_combinators.emplace(created_object);
            break;
        case QueryLogFactories::Database:
            query_factories_info.database_engines.emplace(created_object);
            break;
        case QueryLogFactories::DataType:
            query_factories_info.data_type_families.emplace(created_object);
            break;
        case QueryLogFactories::Dictionary:
            query_factories_info.dictionaries.emplace(created_object);
            break;
        case QueryLogFactories::Format:
            query_factories_info.formats.emplace(created_object);
            break;
        case QueryLogFactories::Function:
            query_factories_info.functions.emplace(created_object);
            break;
        case QueryLogFactories::Storage:
            query_factories_info.storages.emplace(created_object);
            break;
        case QueryLogFactories::TableFunction:
            query_factories_info.table_functions.emplace(created_object);
    }
}


StoragePtr Context::executeTableFunction(const ASTPtr & table_expression)
{
    /// Slightly suboptimal.
    auto hash = table_expression->getTreeHash();
    String key = toString(hash.first) + '_' + toString(hash.second);

    StoragePtr & res = table_function_results[key];

    if (!res)
    {
        TableFunctionPtr table_function_ptr = TableFunctionFactory::instance().get(table_expression, shared_from_this());

        /// Run it and remember the result
        res = table_function_ptr->execute(table_expression, shared_from_this(), table_function_ptr->getName());
    }

    return res;
}


void Context::addViewSource(const StoragePtr & storage)
{
    if (view_source)
        throw Exception(
            "Temporary view source storage " + backQuoteIfNeed(view_source->getName()) + " already exists.", ErrorCodes::TABLE_ALREADY_EXISTS);
    view_source = storage;
}


StoragePtr Context::getViewSource() const
{
    return view_source;
}

Settings Context::getSettings() const
{
    auto lock = getLock();
    return settings;
}


void Context::setSettings(const Settings & settings_)
{
    auto lock = getLock();
    auto old_readonly = settings.readonly;
    auto old_allow_ddl = settings.allow_ddl;
    auto old_allow_introspection_functions = settings.allow_introspection_functions;

    settings = settings_;

    if ((settings.readonly != old_readonly) || (settings.allow_ddl != old_allow_ddl) || (settings.allow_introspection_functions != old_allow_introspection_functions))
        calculateAccessRights();
}


void Context::setSetting(const StringRef & name, const String & value)
{
    auto lock = getLock();
    if (name == "profile")
    {
        setCurrentProfile(value);
        return;
    }
    settings.set(std::string_view{name}, value);

    if (name == "readonly" || name == "allow_ddl" || name == "allow_introspection_functions")
        calculateAccessRights();
}


void Context::setSetting(const StringRef & name, const Field & value)
{
    auto lock = getLock();
    if (name == "profile")
    {
        setCurrentProfile(value.safeGet<String>());
        return;
    }
    settings.set(std::string_view{name}, value);

    if (name == "readonly" || name == "allow_ddl" || name == "allow_introspection_functions")
        calculateAccessRights();
}


void Context::applySettingChange(const SettingChange & change)
{
    try
    {
        setSetting(change.name, change.value);
    }
    catch (Exception & e)
    {
        e.addMessage(fmt::format("in attempt to set the value of setting '{}' to {}",
                                 change.name, applyVisitor(FieldVisitorToString(), change.value)));
        throw;
    }
}


void Context::applySettingsChanges(const SettingsChanges & changes)
{
    auto lock = getLock();
    for (const SettingChange & change : changes)
        applySettingChange(change);
    applySettingsQuirks(settings);
}


void Context::checkSettingsConstraints(const SettingChange & change) const
{
    getSettingsConstraintsAndCurrentProfiles()->constraints.check(settings, change);
}

void Context::checkSettingsConstraints(const SettingsChanges & changes) const
{
    getSettingsConstraintsAndCurrentProfiles()->constraints.check(settings, changes);
}

void Context::checkSettingsConstraints(SettingsChanges & changes) const
{
    getSettingsConstraintsAndCurrentProfiles()->constraints.check(settings, changes);
}

void Context::clampToSettingsConstraints(SettingsChanges & changes) const
{
    getSettingsConstraintsAndCurrentProfiles()->constraints.clamp(settings, changes);
}

std::shared_ptr<const SettingsConstraintsAndProfileIDs> Context::getSettingsConstraintsAndCurrentProfiles() const
{
    auto lock = getLock();
    if (settings_constraints_and_current_profiles)
        return settings_constraints_and_current_profiles;
    static auto no_constraints_or_profiles = std::make_shared<SettingsConstraintsAndProfileIDs>(getAccessControlManager());
    return no_constraints_or_profiles;
}


String Context::getCurrentDatabase() const
{
    auto lock = getLock();
    return current_database;
}


String Context::getInitialQueryId() const
{
    return client_info.initial_query_id;
}


void Context::setCurrentDatabaseNameInGlobalContext(const String & name)
{
    if (!isGlobalContext())
        throw Exception("Cannot set current database for non global context, this method should be used during server initialization",
                        ErrorCodes::LOGICAL_ERROR);
    auto lock = getLock();

    if (!current_database.empty())
        throw Exception("Default database name cannot be changed in global context without server restart",
                        ErrorCodes::LOGICAL_ERROR);

    current_database = name;
}

void Context::setCurrentDatabase(const String & name)
{
    DatabaseCatalog::instance().assertDatabaseExists(name);
    auto lock = getLock();
    current_database = name;
    calculateAccessRights();
}

void Context::setCurrentQueryId(const String & query_id)
{
    /// Generate random UUID, but using lower quality RNG,
    ///  because Poco::UUIDGenerator::generateRandom method is using /dev/random, that is very expensive.
    /// NOTE: Actually we don't need to use UUIDs for query identifiers.
    /// We could use any suitable string instead.
    union
    {
        char bytes[16];
        struct
        {
            UInt64 a;
            UInt64 b;
        } words;
        UUID uuid{};
    } random;

    random.words.a = thread_local_rng(); //-V656
    random.words.b = thread_local_rng(); //-V656

    if (client_info.client_trace_context.trace_id != UUID())
    {
        // Use the OpenTelemetry trace context we received from the client, and
        // create a new span for the query.
        query_trace_context = client_info.client_trace_context;
        query_trace_context.span_id = thread_local_rng();
    }
    else if (client_info.query_kind == ClientInfo::QueryKind::INITIAL_QUERY)
    {
        // If this is an initial query without any parent OpenTelemetry trace, we
        // might start the trace ourselves, with some configurable probability.
        std::bernoulli_distribution should_start_trace{
            settings.opentelemetry_start_trace_probability};

        if (should_start_trace(thread_local_rng))
        {
            // Use the randomly generated default query id as the new trace id.
            query_trace_context.trace_id = random.uuid;
            query_trace_context.span_id = thread_local_rng();
            // Mark this trace as sampled in the flags.
            query_trace_context.trace_flags = 1;
        }
    }

    String query_id_to_set = query_id;
    if (query_id_to_set.empty())    /// If the user did not submit his query_id, then we generate it ourselves.
    {
        /// Use protected constructor.
        struct QueryUUID : Poco::UUID
        {
            QueryUUID(const char * bytes, Poco::UUID::Version version)
                : Poco::UUID(bytes, version) {}
        };

        query_id_to_set = QueryUUID(random.bytes, Poco::UUID::UUID_RANDOM).toString();
    }

    client_info.current_query_id = query_id_to_set;

    if (client_info.query_kind == ClientInfo::QueryKind::INITIAL_QUERY)
        client_info.initial_query_id = client_info.current_query_id;
}

void Context::killCurrentQuery()
{
    if (process_list_elem)
    {
        process_list_elem->cancelQuery(true);
    }
};

String Context::getDefaultFormat() const
{
    return default_format.empty() ? "TabSeparated" : default_format;
}


void Context::setDefaultFormat(const String & name)
{
    default_format = name;
}

MultiVersion<Macros>::Version Context::getMacros() const
{
    return shared->macros.get();
}

void Context::setMacros(std::unique_ptr<Macros> && macros)
{
    shared->macros.set(std::move(macros));
}

ContextMutablePtr Context::getQueryContext() const
{
    auto ptr = query_context.lock();
    if (!ptr) throw Exception("There is no query or query context has expired", ErrorCodes::THERE_IS_NO_QUERY);
    return ptr;
}

bool Context::isInternalSubquery() const
{
    auto ptr = query_context.lock();
    return ptr && ptr.get() != this;
}

ContextMutablePtr Context::getSessionContext() const
{
    auto ptr = session_context.lock();
    if (!ptr) throw Exception("There is no session or session context has expired", ErrorCodes::THERE_IS_NO_SESSION);
    return ptr;
}

ContextMutablePtr Context::getGlobalContext() const
{
    auto ptr = global_context.lock();
    if (!ptr) throw Exception("There is no global context or global context has expired", ErrorCodes::LOGICAL_ERROR);
    return ptr;
}

ContextMutablePtr Context::getBufferContext() const
{
    if (!buffer_context) throw Exception("There is no buffer context", ErrorCodes::LOGICAL_ERROR);
    return buffer_context;
}


const EmbeddedDictionaries & Context::getEmbeddedDictionaries() const
{
    return getEmbeddedDictionariesImpl(false);
}

EmbeddedDictionaries & Context::getEmbeddedDictionaries()
{
    return getEmbeddedDictionariesImpl(false);
}


const ExternalDictionariesLoader & Context::getExternalDictionariesLoader() const
{
    return const_cast<Context *>(this)->getExternalDictionariesLoader();
}

ExternalDictionariesLoader & Context::getExternalDictionariesLoader()
{
    std::lock_guard lock(shared->external_dictionaries_mutex);
    if (!shared->external_dictionaries_loader)
        shared->external_dictionaries_loader.emplace(getGlobalContext());
    return *shared->external_dictionaries_loader;
}


const ExternalModelsLoader & Context::getExternalModelsLoader() const
{
    return const_cast<Context *>(this)->getExternalModelsLoader();
}

ExternalModelsLoader & Context::getExternalModelsLoader()
{
    std::lock_guard lock(shared->external_models_mutex);
    return getExternalModelsLoaderUnlocked();
}

ExternalModelsLoader & Context::getExternalModelsLoaderUnlocked()
{
    if (!shared->external_models_loader)
        shared->external_models_loader.emplace(getGlobalContext());
    return *shared->external_models_loader;
}

void Context::setExternalModelsConfig(const ConfigurationPtr & config, const std::string & config_name)
{
    std::lock_guard lock(shared->external_models_mutex);

    if (shared->external_models_config && isSameConfigurationWithMultipleKeys(*config, *shared->external_models_config, "", config_name))
        return;

    shared->external_models_config = config;
    shared->models_repository_guard .reset();
    shared->models_repository_guard = getExternalModelsLoaderUnlocked().addConfigRepository(
        std::make_unique<ExternalLoaderXMLConfigRepository>(*config, config_name));
}


EmbeddedDictionaries & Context::getEmbeddedDictionariesImpl(const bool throw_on_error) const
{
    std::lock_guard lock(shared->embedded_dictionaries_mutex);

    if (!shared->embedded_dictionaries)
    {
        auto geo_dictionaries_loader = std::make_unique<GeoDictionariesLoader>();

        shared->embedded_dictionaries.emplace(
            std::move(geo_dictionaries_loader),
            getGlobalContext(),
            throw_on_error);
    }

    return *shared->embedded_dictionaries;
}


void Context::tryCreateEmbeddedDictionaries() const
{
    static_cast<void>(getEmbeddedDictionariesImpl(true));
}

void Context::loadDictionaries(const Poco::Util::AbstractConfiguration & config)
{
    if (!config.getBool("dictionaries_lazy_load", true))
    {
        tryCreateEmbeddedDictionaries();
        getExternalDictionariesLoader().enableAlwaysLoadEverything(true);
    }
    shared->dictionaries_xmls = getExternalDictionariesLoader().addConfigRepository(
        std::make_unique<ExternalLoaderXMLConfigRepository>(config, "dictionaries_config"));
}

#if USE_NLP

SynonymsExtensions & Context::getSynonymsExtensions() const
{
    auto lock = getLock();

    if (!shared->synonyms_extensions)
        shared->synonyms_extensions.emplace(getConfigRef());

    return *shared->synonyms_extensions;
}

Lemmatizers & Context::getLemmatizers() const
{
    auto lock = getLock();

    if (!shared->lemmatizers)
        shared->lemmatizers.emplace(getConfigRef());

    return *shared->lemmatizers;
}
#endif

void Context::setProgressCallback(ProgressCallback callback)
{
    /// Callback is set to a session or to a query. In the session, only one query is processed at a time. Therefore, the lock is not needed.
    progress_callback = callback;
}

ProgressCallback Context::getProgressCallback() const
{
    return progress_callback;
}


void Context::setProcessListElement(ProcessList::Element * elem)
{
    /// Set to a session or query. In the session, only one query is processed at a time. Therefore, the lock is not needed.
    process_list_elem = elem;
}

ProcessList::Element * Context::getProcessListElement() const
{
    return process_list_elem;
}


void Context::setUncompressedCache(size_t max_size_in_bytes)
{
    auto lock = getLock();

    if (shared->uncompressed_cache)
        throw Exception("Uncompressed cache has been already created.", ErrorCodes::LOGICAL_ERROR);

    shared->uncompressed_cache = std::make_shared<UncompressedCache>(max_size_in_bytes);
}


UncompressedCachePtr Context::getUncompressedCache() const
{
    auto lock = getLock();
    return shared->uncompressed_cache;
}


void Context::dropUncompressedCache() const
{
    auto lock = getLock();
    if (shared->uncompressed_cache)
        shared->uncompressed_cache->reset();
}


void Context::setMarkCache(size_t cache_size_in_bytes)
{
    auto lock = getLock();

    if (shared->mark_cache)
        throw Exception("Mark cache has been already created.", ErrorCodes::LOGICAL_ERROR);

    shared->mark_cache = std::make_shared<MarkCache>(cache_size_in_bytes);
}

MarkCachePtr Context::getMarkCache() const
{
    auto lock = getLock();
    return shared->mark_cache;
}

void Context::dropMarkCache() const
{
    auto lock = getLock();
    if (shared->mark_cache)
        shared->mark_cache->reset();
}


void Context::setMMappedFileCache(size_t cache_size_in_num_entries)
{
    auto lock = getLock();

    if (shared->mmap_cache)
        throw Exception("Mapped file cache has been already created.", ErrorCodes::LOGICAL_ERROR);

    shared->mmap_cache = std::make_shared<MMappedFileCache>(cache_size_in_num_entries);
}

MMappedFileCachePtr Context::getMMappedFileCache() const
{
    auto lock = getLock();
    return shared->mmap_cache;
}

void Context::dropMMappedFileCache() const
{
    auto lock = getLock();
    if (shared->mmap_cache)
        shared->mmap_cache->reset();
}


void Context::dropCaches() const
{
    auto lock = getLock();

    if (shared->uncompressed_cache)
        shared->uncompressed_cache->reset();

    if (shared->mark_cache)
        shared->mark_cache->reset();

    if (shared->mmap_cache)
        shared->mmap_cache->reset();
}

BackgroundSchedulePool & Context::getBufferFlushSchedulePool() const
{
    auto lock = getLock();
    if (!shared->buffer_flush_schedule_pool)
        shared->buffer_flush_schedule_pool.emplace(
            settings.background_buffer_flush_schedule_pool_size,
            CurrentMetrics::BackgroundBufferFlushSchedulePoolTask,
            "BgBufSchPool");
    return *shared->buffer_flush_schedule_pool;
}

BackgroundTaskSchedulingSettings Context::getBackgroundProcessingTaskSchedulingSettings() const
{
    BackgroundTaskSchedulingSettings task_settings;

    const auto & config = getConfigRef();
    task_settings.thread_sleep_seconds = config.getDouble("background_processing_pool_thread_sleep_seconds", 10);
    task_settings.thread_sleep_seconds_random_part = config.getDouble("background_processing_pool_thread_sleep_seconds_random_part", 1.0);
    task_settings.thread_sleep_seconds_if_nothing_to_do = config.getDouble("background_processing_pool_thread_sleep_seconds_if_nothing_to_do", 0.1);
    task_settings.task_sleep_seconds_when_no_work_min = config.getDouble("background_processing_pool_task_sleep_seconds_when_no_work_min", 10);
    task_settings.task_sleep_seconds_when_no_work_max = config.getDouble("background_processing_pool_task_sleep_seconds_when_no_work_max", 600);
    task_settings.task_sleep_seconds_when_no_work_multiplier = config.getDouble("background_processing_pool_task_sleep_seconds_when_no_work_multiplier", 1.1);
    task_settings.task_sleep_seconds_when_no_work_random_part = config.getDouble("background_processing_pool_task_sleep_seconds_when_no_work_random_part", 1.0);
    return task_settings;
}

BackgroundTaskSchedulingSettings Context::getBackgroundMoveTaskSchedulingSettings() const
{
    BackgroundTaskSchedulingSettings task_settings;

    const auto & config = getConfigRef();
    task_settings.thread_sleep_seconds = config.getDouble("background_move_processing_pool_thread_sleep_seconds", 10);
    task_settings.thread_sleep_seconds_random_part = config.getDouble("background_move_processing_pool_thread_sleep_seconds_random_part", 1.0);
    task_settings.thread_sleep_seconds_if_nothing_to_do = config.getDouble("background_move_processing_pool_thread_sleep_seconds_if_nothing_to_do", 0.1);
    task_settings.task_sleep_seconds_when_no_work_min = config.getDouble("background_move_processing_pool_task_sleep_seconds_when_no_work_min", 10);
    task_settings.task_sleep_seconds_when_no_work_max = config.getDouble("background_move_processing_pool_task_sleep_seconds_when_no_work_max", 600);
    task_settings.task_sleep_seconds_when_no_work_multiplier = config.getDouble("background_move_processing_pool_task_sleep_seconds_when_no_work_multiplier", 1.1);
    task_settings.task_sleep_seconds_when_no_work_random_part = config.getDouble("background_move_processing_pool_task_sleep_seconds_when_no_work_random_part", 1.0);

    return task_settings;
}

BackgroundSchedulePool & Context::getSchedulePool() const
{
    auto lock = getLock();
    if (!shared->schedule_pool)
        shared->schedule_pool.emplace(
            settings.background_schedule_pool_size,
            CurrentMetrics::BackgroundSchedulePoolTask,
            "BgSchPool");
    return *shared->schedule_pool;
}

BackgroundSchedulePool & Context::getDistributedSchedulePool() const
{
    auto lock = getLock();
    if (!shared->distributed_schedule_pool)
        shared->distributed_schedule_pool.emplace(
            settings.background_distributed_schedule_pool_size,
            CurrentMetrics::BackgroundDistributedSchedulePoolTask,
            "BgDistSchPool");
    return *shared->distributed_schedule_pool;
}

BackgroundSchedulePool & Context::getMessageBrokerSchedulePool() const
{
    auto lock = getLock();
    if (!shared->message_broker_schedule_pool)
        shared->message_broker_schedule_pool.emplace(
            settings.background_message_broker_schedule_pool_size,
            CurrentMetrics::BackgroundMessageBrokerSchedulePoolTask,
            "BgMBSchPool");
    return *shared->message_broker_schedule_pool;
}

ThrottlerPtr Context::getReplicatedFetchesThrottler() const
{
    auto lock = getLock();
    if (!shared->replicated_fetches_throttler)
        shared->replicated_fetches_throttler = std::make_shared<Throttler>(
            settings.max_replicated_fetches_network_bandwidth_for_server);

    return shared->replicated_fetches_throttler;
}

ThrottlerPtr Context::getReplicatedSendsThrottler() const
{
    auto lock = getLock();
    if (!shared->replicated_sends_throttler)
        shared->replicated_sends_throttler = std::make_shared<Throttler>(
            settings.max_replicated_sends_network_bandwidth_for_server);

    return shared->replicated_sends_throttler;
}

bool Context::hasDistributedDDL() const
{
    return getConfigRef().has("distributed_ddl");
}

void Context::setDDLWorker(std::unique_ptr<DDLWorker> ddl_worker)
{
    auto lock = getLock();
    if (shared->ddl_worker)
        throw Exception("DDL background thread has already been initialized", ErrorCodes::LOGICAL_ERROR);
    ddl_worker->startup();
    shared->ddl_worker = std::move(ddl_worker);
}

DDLWorker & Context::getDDLWorker() const
{
    auto lock = getLock();
    if (!shared->ddl_worker)
    {
        if (!hasZooKeeper())
            throw Exception("There is no Zookeeper configuration in server config", ErrorCodes::NO_ELEMENTS_IN_CONFIG);

        if (!hasDistributedDDL())
            throw Exception("There is no DistributedDDL configuration in server config", ErrorCodes::NO_ELEMENTS_IN_CONFIG);

        throw Exception("DDL background thread is not initialized", ErrorCodes::NO_ELEMENTS_IN_CONFIG);
    }
    return *shared->ddl_worker;
}

zkutil::ZooKeeperPtr Context::getZooKeeper() const
{
    std::lock_guard lock(shared->zookeeper_mutex);

    const auto & config = shared->zookeeper_config ? *shared->zookeeper_config : getConfigRef();
    if (!shared->zookeeper)
        shared->zookeeper = std::make_shared<zkutil::ZooKeeper>(config, "zookeeper", getZooKeeperLog());
    else if (shared->zookeeper->expired())
        shared->zookeeper = shared->zookeeper->startNewSession();

    return shared->zookeeper;
}

void Context::setSystemZooKeeperLogAfterInitializationIfNeeded()
{
    /// It can be nearly impossible to understand in which order global objects are initialized on server startup.
    /// If getZooKeeper() is called before initializeSystemLogs(), then zkutil::ZooKeeper gets nullptr
    /// instead of pointer to system table and it logs nothing.
    /// This method explicitly sets correct pointer to system log after its initialization.
    /// TODO get rid of this if possible

    std::lock_guard lock(shared->zookeeper_mutex);
    if (!shared->system_logs || !shared->system_logs->zookeeper_log)
        return;

    if (shared->zookeeper)
        shared->zookeeper->setZooKeeperLog(shared->system_logs->zookeeper_log);

    for (auto & zk : shared->auxiliary_zookeepers)
        zk.second->setZooKeeperLog(shared->system_logs->zookeeper_log);
}

void Context::initializeKeeperDispatcher() const
{
#if USE_NURAFT
    std::lock_guard lock(shared->keeper_storage_dispatcher_mutex);

    if (shared->keeper_storage_dispatcher)
        throw Exception(ErrorCodes::LOGICAL_ERROR, "Trying to initialize Keeper multiple times");

    const auto & config = getConfigRef();
    if (config.has("keeper_server"))
    {
        shared->keeper_storage_dispatcher = std::make_shared<KeeperDispatcher>();
        shared->keeper_storage_dispatcher->initialize(config, getApplicationType() == ApplicationType::KEEPER);
    }
#endif
}

#if USE_NURAFT
std::shared_ptr<KeeperDispatcher> & Context::getKeeperDispatcher() const
{
    std::lock_guard lock(shared->keeper_storage_dispatcher_mutex);
    if (!shared->keeper_storage_dispatcher)
        throw Exception(ErrorCodes::LOGICAL_ERROR, "Keeper must be initialized before requests");

    return shared->keeper_storage_dispatcher;
}
#endif

void Context::shutdownKeeperDispatcher() const
{
#if USE_NURAFT
    std::lock_guard lock(shared->keeper_storage_dispatcher_mutex);
    if (shared->keeper_storage_dispatcher)
    {
        shared->keeper_storage_dispatcher->shutdown();
        shared->keeper_storage_dispatcher.reset();
    }
#endif
}


zkutil::ZooKeeperPtr Context::getAuxiliaryZooKeeper(const String & name) const
{
    std::lock_guard lock(shared->auxiliary_zookeepers_mutex);

    auto zookeeper = shared->auxiliary_zookeepers.find(name);
    if (zookeeper == shared->auxiliary_zookeepers.end())
    {
        const auto & config = shared->auxiliary_zookeepers_config ? *shared->auxiliary_zookeepers_config : getConfigRef();
        if (!config.has("auxiliary_zookeepers." + name))
            throw Exception(
                ErrorCodes::BAD_ARGUMENTS,
                "Unknown auxiliary ZooKeeper name '{}'. If it's required it can be added to the section <auxiliary_zookeepers> in "
                "config.xml",
                name);

        zookeeper = shared->auxiliary_zookeepers.emplace(name,
                        std::make_shared<zkutil::ZooKeeper>(config, "auxiliary_zookeepers." + name, getZooKeeperLog())).first;
    }
    else if (zookeeper->second->expired())
        zookeeper->second = zookeeper->second->startNewSession();

    return zookeeper->second;
}

void Context::resetZooKeeper() const
{
    std::lock_guard lock(shared->zookeeper_mutex);
    shared->zookeeper.reset();
}

static void reloadZooKeeperIfChangedImpl(const ConfigurationPtr & config, const std::string & config_name, zkutil::ZooKeeperPtr & zk,
                                         std::shared_ptr<ZooKeeperLog> zk_log)
{
    if (!zk || zk->configChanged(*config, config_name))
    {
        if (zk)
            zk->finalize();

        zk = std::make_shared<zkutil::ZooKeeper>(*config, config_name, std::move(zk_log));
    }
}

void Context::reloadZooKeeperIfChanged(const ConfigurationPtr & config) const
{
    std::lock_guard lock(shared->zookeeper_mutex);
    shared->zookeeper_config = config;
    reloadZooKeeperIfChangedImpl(config, "zookeeper", shared->zookeeper, getZooKeeperLog());
}

void Context::reloadAuxiliaryZooKeepersConfigIfChanged(const ConfigurationPtr & config)
{
    std::lock_guard lock(shared->auxiliary_zookeepers_mutex);

    shared->auxiliary_zookeepers_config = config;

    for (auto it = shared->auxiliary_zookeepers.begin(); it != shared->auxiliary_zookeepers.end();)
    {
        if (!config->has("auxiliary_zookeepers." + it->first))
            it = shared->auxiliary_zookeepers.erase(it);
        else
        {
            reloadZooKeeperIfChangedImpl(config, "auxiliary_zookeepers." + it->first, it->second, getZooKeeperLog());
            ++it;
        }
    }
}


bool Context::hasZooKeeper() const
{
    return getConfigRef().has("zookeeper");
}

bool Context::hasAuxiliaryZooKeeper(const String & name) const
{
    return getConfigRef().has("auxiliary_zookeepers." + name);
}

InterserverCredentialsPtr Context::getInterserverCredentials()
{
    return shared->interserver_io_credentials.get();
}

void Context::updateInterserverCredentials(const Poco::Util::AbstractConfiguration & config)
{
    auto credentials = InterserverCredentials::make(config, "interserver_http_credentials");
    shared->interserver_io_credentials.set(std::move(credentials));
}

void Context::setInterserverIOAddress(const String & host, UInt16 port)
{
    shared->interserver_io_host = host;
    shared->interserver_io_port = port;
}

std::pair<String, UInt16> Context::getInterserverIOAddress() const
{
    if (shared->interserver_io_host.empty() || shared->interserver_io_port == 0)
        throw Exception("Parameter 'interserver_http(s)_port' required for replication is not specified in configuration file.",
                        ErrorCodes::NO_ELEMENTS_IN_CONFIG);

    return { shared->interserver_io_host, shared->interserver_io_port };
}

void Context::setInterserverScheme(const String & scheme)
{
    shared->interserver_scheme = scheme;
}

String Context::getInterserverScheme() const
{
    return shared->interserver_scheme;
}

void Context::setRemoteHostFilter(const Poco::Util::AbstractConfiguration & config)
{
    shared->remote_host_filter.setValuesFromConfig(config);
}

const RemoteHostFilter & Context::getRemoteHostFilter() const
{
    return shared->remote_host_filter;
}

UInt16 Context::getTCPPort() const
{
    auto lock = getLock();

    const auto & config = getConfigRef();
    return config.getInt("tcp_port", DBMS_DEFAULT_PORT);
}

std::optional<UInt16> Context::getTCPPortSecure() const
{
    auto lock = getLock();

    const auto & config = getConfigRef();
    if (config.has("tcp_port_secure"))
        return config.getInt("tcp_port_secure");
    return {};
}

void Context::registerServerPort(String port_name, UInt16 port)
{
    shared->server_ports.emplace(std::move(port_name), port);
}

UInt16 Context::getServerPort(const String & port_name) const
{
    auto it = shared->server_ports.find(port_name);
    if (it == shared->server_ports.end())
        throw Exception(ErrorCodes::BAD_GET, "There is no port named {}", port_name);
    else
        return it->second;
}

std::shared_ptr<Cluster> Context::getCluster(const std::string & cluster_name) const
{
    auto res = getClusters()->getCluster(cluster_name);
    if (res)
        return res;
    if (!cluster_name.empty())
        res = tryGetReplicatedDatabaseCluster(cluster_name);
    if (res)
        return res;

    throw Exception("Requested cluster '" + cluster_name + "' not found", ErrorCodes::BAD_GET);
}


std::shared_ptr<Cluster> Context::tryGetCluster(const std::string & cluster_name) const
{
    return getClusters()->getCluster(cluster_name);
}


void Context::reloadClusterConfig() const
{
    while (true)
    {
        ConfigurationPtr cluster_config;
        {
            std::lock_guard lock(shared->clusters_mutex);
            cluster_config = shared->clusters_config;
        }

        const auto & config = cluster_config ? *cluster_config : getConfigRef();
        auto new_clusters = std::make_shared<Clusters>(config, settings);

        {
            std::lock_guard lock(shared->clusters_mutex);
            if (shared->clusters_config.get() == cluster_config.get())
            {
                shared->clusters = std::move(new_clusters);
                return;
            }

            // Clusters config has been suddenly changed, recompute clusters
        }
    }
}


std::shared_ptr<Clusters> Context::getClusters() const
{
    std::lock_guard lock(shared->clusters_mutex);
    if (!shared->clusters)
    {
        const auto & config = shared->clusters_config ? *shared->clusters_config : getConfigRef();
        shared->clusters = std::make_shared<Clusters>(config, settings);
    }

    return shared->clusters;
}


/// On repeating calls updates existing clusters and adds new clusters, doesn't delete old clusters
void Context::setClustersConfig(const ConfigurationPtr & config, const String & config_name)
{
    std::lock_guard lock(shared->clusters_mutex);

    /// Do not update clusters if this part of config wasn't changed.
    if (shared->clusters && isSameConfiguration(*config, *shared->clusters_config, config_name))
        return;

    auto old_clusters_config = shared->clusters_config;
    shared->clusters_config = config;

    if (!shared->clusters)
        shared->clusters = std::make_unique<Clusters>(*shared->clusters_config, settings, config_name);
    else
        shared->clusters->updateClusters(*shared->clusters_config, settings, config_name, old_clusters_config);
}


void Context::setCluster(const String & cluster_name, const std::shared_ptr<Cluster> & cluster)
{
    std::lock_guard lock(shared->clusters_mutex);

    if (!shared->clusters)
        throw Exception("Clusters are not set", ErrorCodes::LOGICAL_ERROR);

    shared->clusters->setCluster(cluster_name, cluster);
}


void Context::initializeSystemLogs()
{
    auto lock = getLock();
    shared->system_logs = std::make_unique<SystemLogs>(getGlobalContext(), getConfigRef());
}

void Context::initializeTraceCollector()
{
    shared->initializeTraceCollector(getTraceLog());
}

bool Context::hasTraceCollector() const
{
    return shared->hasTraceCollector();
}


std::shared_ptr<QueryLog> Context::getQueryLog() const
{
    auto lock = getLock();

    if (!shared->system_logs)
        return {};

    return shared->system_logs->query_log;
}

std::shared_ptr<QueryThreadLog> Context::getQueryThreadLog() const
{
    auto lock = getLock();

    if (!shared->system_logs)
        return {};

    return shared->system_logs->query_thread_log;
}

std::shared_ptr<QueryViewsLog> Context::getQueryViewsLog() const
{
    auto lock = getLock();

    if (!shared->system_logs)
        return {};

    return shared->system_logs->query_views_log;
}

std::shared_ptr<PartLog> Context::getPartLog(const String & part_database) const
{
    auto lock = getLock();

    /// No part log or system logs are shutting down.
    if (!shared->system_logs)
        return {};

    /// Will not log operations on system tables (including part_log itself).
    /// It doesn't make sense and not allow to destruct PartLog correctly due to infinite logging and flushing,
    /// and also make troubles on startup.
    if (part_database == DatabaseCatalog::SYSTEM_DATABASE)
        return {};

    return shared->system_logs->part_log;
}


std::shared_ptr<TraceLog> Context::getTraceLog() const
{
    auto lock = getLock();

    if (!shared->system_logs)
        return {};

    return shared->system_logs->trace_log;
}


std::shared_ptr<TextLog> Context::getTextLog() const
{
    auto lock = getLock();

    if (!shared->system_logs)
        return {};

    return shared->system_logs->text_log;
}


std::shared_ptr<MetricLog> Context::getMetricLog() const
{
    auto lock = getLock();

    if (!shared->system_logs)
        return {};

    return shared->system_logs->metric_log;
}


std::shared_ptr<AsynchronousMetricLog> Context::getAsynchronousMetricLog() const
{
    auto lock = getLock();

    if (!shared->system_logs)
        return {};

    return shared->system_logs->asynchronous_metric_log;
}


std::shared_ptr<OpenTelemetrySpanLog> Context::getOpenTelemetrySpanLog() const
{
    auto lock = getLock();

    if (!shared->system_logs)
        return {};

    return shared->system_logs->opentelemetry_span_log;
}


std::shared_ptr<ZooKeeperLog> Context::getZooKeeperLog() const
{
    auto lock = getLock();

    if (!shared->system_logs)
        return {};

    return shared->system_logs->zookeeper_log;
}


CompressionCodecPtr Context::chooseCompressionCodec(size_t part_size, double part_size_ratio) const
{
    auto lock = getLock();

    if (!shared->compression_codec_selector)
    {
        constexpr auto config_name = "compression";
        const auto & config = getConfigRef();

        if (config.has(config_name))
            shared->compression_codec_selector = std::make_unique<CompressionCodecSelector>(config, "compression");
        else
            shared->compression_codec_selector = std::make_unique<CompressionCodecSelector>();
    }

    return shared->compression_codec_selector->choose(part_size, part_size_ratio);
}


DiskPtr Context::getDisk(const String & name) const
{
    std::lock_guard lock(shared->storage_policies_mutex);

    auto disk_selector = getDiskSelector(lock);

    return disk_selector->get(name);
}

StoragePolicyPtr Context::getStoragePolicy(const String & name) const
{
    std::lock_guard lock(shared->storage_policies_mutex);

    auto policy_selector = getStoragePolicySelector(lock);

    return policy_selector->get(name);
}


DisksMap Context::getDisksMap() const
{
    std::lock_guard lock(shared->storage_policies_mutex);
    return getDiskSelector(lock)->getDisksMap();
}

StoragePoliciesMap Context::getPoliciesMap() const
{
    std::lock_guard lock(shared->storage_policies_mutex);
    return getStoragePolicySelector(lock)->getPoliciesMap();
}

DiskSelectorPtr Context::getDiskSelector(std::lock_guard<std::mutex> & /* lock */) const
{
    if (!shared->merge_tree_disk_selector)
    {
        constexpr auto config_name = "storage_configuration.disks";
        const auto & config = getConfigRef();

        shared->merge_tree_disk_selector = std::make_shared<DiskSelector>(config, config_name, shared_from_this());
    }
    return shared->merge_tree_disk_selector;
}

StoragePolicySelectorPtr Context::getStoragePolicySelector(std::lock_guard<std::mutex> & lock) const
{
    if (!shared->merge_tree_storage_policy_selector)
    {
        constexpr auto config_name = "storage_configuration.policies";
        const auto & config = getConfigRef();

        shared->merge_tree_storage_policy_selector = std::make_shared<StoragePolicySelector>(config, config_name, getDiskSelector(lock));
    }
    return shared->merge_tree_storage_policy_selector;
}


void Context::updateStorageConfiguration(const Poco::Util::AbstractConfiguration & config)
{
    std::lock_guard lock(shared->storage_policies_mutex);

    if (shared->merge_tree_disk_selector)
        shared->merge_tree_disk_selector
            = shared->merge_tree_disk_selector->updateFromConfig(config, "storage_configuration.disks", shared_from_this());

    if (shared->merge_tree_storage_policy_selector)
    {
        try
        {
            shared->merge_tree_storage_policy_selector = shared->merge_tree_storage_policy_selector->updateFromConfig(
                config, "storage_configuration.policies", shared->merge_tree_disk_selector);
        }
        catch (Exception & e)
        {
            LOG_ERROR(
                shared->log, "An error has occurred while reloading storage policies, storage policies were not applied: {}", e.message());
        }
    }

#if !defined(ARCADIA_BUILD)
    if (shared->storage_s3_settings)
    {
        shared->storage_s3_settings->loadFromConfig("s3", config);
    }
#endif
}


const MergeTreeSettings & Context::getMergeTreeSettings() const
{
    auto lock = getLock();

    if (!shared->merge_tree_settings)
    {
        const auto & config = getConfigRef();
        MergeTreeSettings mt_settings;
        mt_settings.loadFromConfig("merge_tree", config);
        shared->merge_tree_settings.emplace(mt_settings);
    }

    return *shared->merge_tree_settings;
}

const MergeTreeSettings & Context::getReplicatedMergeTreeSettings() const
{
    auto lock = getLock();

    if (!shared->replicated_merge_tree_settings)
    {
        const auto & config = getConfigRef();
        MergeTreeSettings mt_settings;
        mt_settings.loadFromConfig("merge_tree", config);
        mt_settings.loadFromConfig("replicated_merge_tree", config);
        shared->replicated_merge_tree_settings.emplace(mt_settings);
    }

    return *shared->replicated_merge_tree_settings;
}

const StorageS3Settings & Context::getStorageS3Settings() const
{
#if !defined(ARCADIA_BUILD)
    auto lock = getLock();

    if (!shared->storage_s3_settings)
    {
        const auto & config = getConfigRef();
        shared->storage_s3_settings.emplace().loadFromConfig("s3", config);
    }

    return *shared->storage_s3_settings;
#else
    throw Exception("S3 is unavailable in Arcadia", ErrorCodes::NOT_IMPLEMENTED);
#endif
}

void Context::checkCanBeDropped(const String & database, const String & table, const size_t & size, const size_t & max_size_to_drop) const
{
    if (!max_size_to_drop || size <= max_size_to_drop)
        return;

    fs::path force_file(getFlagsPath() + "force_drop_table");
    bool force_file_exists = fs::exists(force_file);

    if (force_file_exists)
    {
        try
        {
            fs::remove(force_file);
            return;
        }
        catch (...)
        {
            /// User should recreate force file on each drop, it shouldn't be protected
            tryLogCurrentException("Drop table check", "Can't remove force file to enable table or partition drop");
        }
    }

    String size_str = formatReadableSizeWithDecimalSuffix(size);
    String max_size_to_drop_str = formatReadableSizeWithDecimalSuffix(max_size_to_drop);
    throw Exception(ErrorCodes::TABLE_SIZE_EXCEEDS_MAX_DROP_SIZE_LIMIT,
                    "Table or Partition in {}.{} was not dropped.\nReason:\n"
                    "1. Size ({}) is greater than max_[table/partition]_size_to_drop ({})\n"
                    "2. File '{}' intended to force DROP {}\n"
                    "How to fix this:\n"
                    "1. Either increase (or set to zero) max_[table/partition]_size_to_drop in server config\n"
                    "2. Either create forcing file {} and make sure that ClickHouse has write permission for it.\n"
                    "Example:\nsudo touch '{}' && sudo chmod 666 '{}'",
                    backQuoteIfNeed(database), backQuoteIfNeed(table),
                    size_str, max_size_to_drop_str,
                    force_file.string(), force_file_exists ? "exists but not writeable (could not be removed)" : "doesn't exist",
                    force_file.string(),
                    force_file.string(), force_file.string());
}


void Context::setMaxTableSizeToDrop(size_t max_size)
{
    // Is initialized at server startup and updated at config reload
    shared->max_table_size_to_drop.store(max_size, std::memory_order_relaxed);
}


void Context::checkTableCanBeDropped(const String & database, const String & table, const size_t & table_size) const
{
    size_t max_table_size_to_drop = shared->max_table_size_to_drop.load(std::memory_order_relaxed);

    checkCanBeDropped(database, table, table_size, max_table_size_to_drop);
}


void Context::setMaxPartitionSizeToDrop(size_t max_size)
{
    // Is initialized at server startup and updated at config reload
    shared->max_partition_size_to_drop.store(max_size, std::memory_order_relaxed);
}


void Context::checkPartitionCanBeDropped(const String & database, const String & table, const size_t & partition_size) const
{
    size_t max_partition_size_to_drop = shared->max_partition_size_to_drop.load(std::memory_order_relaxed);

    checkCanBeDropped(database, table, partition_size, max_partition_size_to_drop);
}


BlockInputStreamPtr Context::getInputFormat(const String & name, ReadBuffer & buf, const Block & sample, UInt64 max_block_size) const
{
    return std::make_shared<InputStreamFromInputFormat>(
        FormatFactory::instance().getInput(name, buf, sample, shared_from_this(), max_block_size));
}

BlockOutputStreamPtr Context::getOutputStreamParallelIfPossible(const String & name, WriteBuffer & buf, const Block & sample) const
{
    return FormatFactory::instance().getOutputStreamParallelIfPossible(name, buf, sample, shared_from_this());
}

BlockOutputStreamPtr Context::getOutputStream(const String & name, WriteBuffer & buf, const Block & sample) const
{
    return FormatFactory::instance().getOutputStream(name, buf, sample, shared_from_this());
}

OutputFormatPtr Context::getOutputFormatParallelIfPossible(const String & name, WriteBuffer & buf, const Block & sample) const
{
    return FormatFactory::instance().getOutputFormatParallelIfPossible(name, buf, sample, shared_from_this());
}


time_t Context::getUptimeSeconds() const
{
    auto lock = getLock();
    return shared->uptime_watch.elapsedSeconds();
}


void Context::setConfigReloadCallback(ConfigReloadCallback && callback)
{
    /// Is initialized at server startup, so lock isn't required. Otherwise use mutex.
    shared->config_reload_callback = std::move(callback);
}

void Context::reloadConfig() const
{
    /// Use mutex if callback may be changed after startup.
    if (!shared->config_reload_callback)
        throw Exception("Can't reload config because config_reload_callback is not set.", ErrorCodes::LOGICAL_ERROR);

    shared->config_reload_callback();
}


void Context::shutdown()
{
    // Disk selector might not be initialized if there was some error during
    // its initialization. Don't try to initialize it again on shutdown.
    if (shared->merge_tree_disk_selector)
    {
        for (auto & [disk_name, disk] : getDisksMap())
        {
            LOG_INFO(shared->log, "Shutdown disk {}", disk_name);
            disk->shutdown();
        }
    }

    shared->shutdown();
}


Context::ApplicationType Context::getApplicationType() const
{
    return shared->application_type;
}

void Context::setApplicationType(ApplicationType type)
{
    /// Lock isn't required, you should set it at start
    shared->application_type = type;
}

void Context::setDefaultProfiles(const Poco::Util::AbstractConfiguration & config)
{
    shared->default_profile_name = config.getString("default_profile", "default");
    getAccessControlManager().setDefaultProfileName(shared->default_profile_name);

    shared->system_profile_name = config.getString("system_profile", shared->default_profile_name);
    setCurrentProfile(shared->system_profile_name);

    applySettingsQuirks(settings, &Poco::Logger::get("SettingsQuirks"));

    shared->buffer_profile_name = config.getString("buffer_profile", shared->system_profile_name);
    buffer_context = Context::createCopy(shared_from_this());
    buffer_context->setCurrentProfile(shared->buffer_profile_name);
}

String Context::getDefaultProfileName() const
{
    return shared->default_profile_name;
}

String Context::getSystemProfileName() const
{
    return shared->system_profile_name;
}

String Context::getFormatSchemaPath() const
{
    return shared->format_schema_path;
}

void Context::setFormatSchemaPath(const String & path)
{
    shared->format_schema_path = path;
}

Context::SampleBlockCache & Context::getSampleBlockCache() const
{
    return getQueryContext()->sample_block_cache;
}


bool Context::hasQueryParameters() const
{
    return !query_parameters.empty();
}


const NameToNameMap & Context::getQueryParameters() const
{
    return query_parameters;
}


void Context::setQueryParameter(const String & name, const String & value)
{
    if (!query_parameters.emplace(name, value).second)
        throw Exception("Duplicate name " + backQuote(name) + " of query parameter", ErrorCodes::BAD_ARGUMENTS);
}


void Context::addBridgeCommand(std::unique_ptr<ShellCommand> cmd) const
{
    auto lock = getLock();
    shared->bridge_commands.emplace_back(std::move(cmd));
}


IHostContextPtr & Context::getHostContext()
{
    return host_context;
}


const IHostContextPtr & Context::getHostContext() const
{
    return host_context;
}


std::shared_ptr<ActionLocksManager> Context::getActionLocksManager()
{
    auto lock = getLock();

    if (!shared->action_locks_manager)
        shared->action_locks_manager = std::make_shared<ActionLocksManager>(shared_from_this());

    return shared->action_locks_manager;
}


void Context::setExternalTablesInitializer(ExternalTablesInitializer && initializer)
{
    if (external_tables_initializer_callback)
        throw Exception("External tables initializer is already set", ErrorCodes::LOGICAL_ERROR);

    external_tables_initializer_callback = std::move(initializer);
}

void Context::initializeExternalTablesIfSet()
{
    if (external_tables_initializer_callback)
    {
        external_tables_initializer_callback(shared_from_this());
        /// Reset callback
        external_tables_initializer_callback = {};
    }
}


void Context::setInputInitializer(InputInitializer && initializer)
{
    if (input_initializer_callback)
        throw Exception("Input initializer is already set", ErrorCodes::LOGICAL_ERROR);

    input_initializer_callback = std::move(initializer);
}


void Context::initializeInput(const StoragePtr & input_storage)
{
    if (!input_initializer_callback)
        throw Exception("Input initializer is not set", ErrorCodes::LOGICAL_ERROR);

    input_initializer_callback(shared_from_this(), input_storage);
    /// Reset callback
    input_initializer_callback = {};
}


void Context::setInputBlocksReaderCallback(InputBlocksReader && reader)
{
    if (input_blocks_reader)
        throw Exception("Input blocks reader is already set", ErrorCodes::LOGICAL_ERROR);

    input_blocks_reader = std::move(reader);
}


InputBlocksReader Context::getInputBlocksReaderCallback() const
{
    return input_blocks_reader;
}


void Context::resetInputCallbacks()
{
    if (input_initializer_callback)
        input_initializer_callback = {};

    if (input_blocks_reader)
        input_blocks_reader = {};
}


StorageID Context::resolveStorageID(StorageID storage_id, StorageNamespace where) const
{
    if (storage_id.uuid != UUIDHelpers::Nil)
        return storage_id;

    StorageID resolved = StorageID::createEmpty();
    std::optional<Exception> exc;
    {
        auto lock = getLock();
        resolved = resolveStorageIDImpl(std::move(storage_id), where, &exc);
    }
    if (exc)
        throw Exception(*exc);
    if (!resolved.hasUUID() && resolved.database_name != DatabaseCatalog::TEMPORARY_DATABASE)
        resolved.uuid = DatabaseCatalog::instance().getDatabase(resolved.database_name)->tryGetTableUUID(resolved.table_name);
    return resolved;
}

StorageID Context::tryResolveStorageID(StorageID storage_id, StorageNamespace where) const
{
    if (storage_id.uuid != UUIDHelpers::Nil)
        return storage_id;

    StorageID resolved = StorageID::createEmpty();
    {
        auto lock = getLock();
        resolved = resolveStorageIDImpl(std::move(storage_id), where, nullptr);
    }
    if (resolved && !resolved.hasUUID() && resolved.database_name != DatabaseCatalog::TEMPORARY_DATABASE)
    {
        auto db = DatabaseCatalog::instance().tryGetDatabase(resolved.database_name);
        if (db)
            resolved.uuid = db->tryGetTableUUID(resolved.table_name);
    }
    return resolved;
}

StorageID Context::resolveStorageIDImpl(StorageID storage_id, StorageNamespace where, std::optional<Exception> * exception) const
{
    if (storage_id.uuid != UUIDHelpers::Nil)
        return storage_id;

    if (!storage_id)
    {
        if (exception)
            exception->emplace("Both table name and UUID are empty", ErrorCodes::UNKNOWN_TABLE);
        return storage_id;
    }

    bool look_for_external_table = where & StorageNamespace::ResolveExternal;
    bool in_current_database = where & StorageNamespace::ResolveCurrentDatabase;
    bool in_specified_database = where & StorageNamespace::ResolveGlobal;

    if (!storage_id.database_name.empty())
    {
        if (in_specified_database)
            return storage_id;     /// NOTE There is no guarantees that table actually exists in database.
        if (exception)
            exception->emplace("External and temporary tables have no database, but " +
                        storage_id.database_name + " is specified", ErrorCodes::UNKNOWN_TABLE);
        return StorageID::createEmpty();
    }

    /// Database name is not specified. It's temporary table or table in current database.

    if (look_for_external_table)
    {
        /// Global context should not contain temporary tables
        assert(!isGlobalContext() || getApplicationType() == ApplicationType::LOCAL);

        auto resolved_id = StorageID::createEmpty();
        auto try_resolve = [&](ContextPtr context) -> bool
        {
            const auto & tables = context->external_tables_mapping;
            auto it = tables.find(storage_id.getTableName());
            if (it == tables.end())
                return false;
            resolved_id = it->second->getGlobalTableID();
            return true;
        };

        /// Firstly look for temporary table in current context
        if (try_resolve(shared_from_this()))
            return resolved_id;

        /// If not found and current context was created from some query context, look for temporary table in query context
        auto query_context_ptr = query_context.lock();
        bool is_local_context = query_context_ptr && query_context_ptr.get() != this;
        if (is_local_context && try_resolve(query_context_ptr))
            return resolved_id;

        /// If not found and current context was created from some session context, look for temporary table in session context
        auto session_context_ptr = session_context.lock();
        bool is_local_or_query_context = session_context_ptr && session_context_ptr.get() != this;
        if (is_local_or_query_context && try_resolve(session_context_ptr))
            return resolved_id;
    }

    /// Temporary table not found. It's table in current database.

    if (in_current_database)
    {
        if (current_database.empty())
        {
            if (exception)
                exception->emplace("Default database is not selected", ErrorCodes::UNKNOWN_DATABASE);
            return StorageID::createEmpty();
        }
        storage_id.database_name = current_database;
        /// NOTE There is no guarantees that table actually exists in database.
        return storage_id;
    }

    if (exception)
        exception->emplace("Cannot resolve database name for table " + storage_id.getNameForLogs(), ErrorCodes::UNKNOWN_TABLE);
    return StorageID::createEmpty();
}

void Context::initZooKeeperMetadataTransaction(ZooKeeperMetadataTransactionPtr txn, [[maybe_unused]] bool attach_existing)
{
    assert(!metadata_transaction);
    assert(attach_existing || query_context.lock().get() == this);
    metadata_transaction = std::move(txn);
}

ZooKeeperMetadataTransactionPtr Context::getZooKeeperMetadataTransaction() const
{
    assert(!metadata_transaction || hasQueryContext());
    return metadata_transaction;
}

void Context::resetZooKeeperMetadataTransaction()
{
    assert(metadata_transaction);
    assert(hasQueryContext());
    metadata_transaction = nullptr;
}

PartUUIDsPtr Context::getPartUUIDs() const
{
    auto lock = getLock();
    if (!part_uuids)
        /// For context itself, only this initialization is not const.
        /// We could have done in constructor.
        /// TODO: probably, remove this from Context.
        const_cast<PartUUIDsPtr &>(part_uuids) = std::make_shared<PartUUIDs>();

    return part_uuids;
}


ReadTaskCallback Context::getReadTaskCallback() const
{
    if (!next_task_callback.has_value())
        throw Exception(fmt::format("Next task callback is not set for query {}", getInitialQueryId()), ErrorCodes::LOGICAL_ERROR);
    return next_task_callback.value();
}


void Context::setReadTaskCallback(ReadTaskCallback && callback)
{
    next_task_callback = callback;
}

PartUUIDsPtr Context::getIgnoredPartUUIDs() const
{
    auto lock = getLock();
    if (!ignored_part_uuids)
        const_cast<PartUUIDsPtr &>(ignored_part_uuids) = std::make_shared<PartUUIDs>();

    return ignored_part_uuids;
}

<<<<<<< HEAD
AsynchronousInsertQueue * Context::getAsynchronousInsertQueue() const
{
    return shared->async_insert_queue.get();
}

void Context::setAsynchronousInsertQueue(const std::shared_ptr<AsynchronousInsertQueue> & ptr)
{
    using namespace std::chrono;

    if (std::chrono::seconds(settings.async_insert_busy_timeout) == 0s)
        throw Exception("Setting async_insert_busy_timeout can't be zero", ErrorCodes::INVALID_SETTING_VALUE);

    shared->async_insert_queue = ptr;
=======

ReadSettings Context::getReadSettings() const
{
    ReadSettings res;

    res.local_fs_method = parseReadMethod(settings.local_filesystem_read_method.value);

    res.local_fs_prefetch = settings.local_filesystem_read_prefetch;
    res.remote_fs_prefetch = settings.remote_filesystem_read_prefetch;

    res.local_fs_buffer_size = settings.max_read_buffer_size;
    res.direct_io_threshold = settings.min_bytes_to_use_direct_io;
    res.mmap_threshold = settings.min_bytes_to_use_mmap_io;
    res.priority = settings.read_priority;

    res.mmap_cache = getMMappedFileCache().get();

    return res;
>>>>>>> be4c9102
}

}<|MERGE_RESOLUTION|>--- conflicted
+++ resolved
@@ -2705,7 +2705,6 @@
     return ignored_part_uuids;
 }
 
-<<<<<<< HEAD
 AsynchronousInsertQueue * Context::getAsynchronousInsertQueue() const
 {
     return shared->async_insert_queue.get();
@@ -2719,7 +2718,7 @@
         throw Exception("Setting async_insert_busy_timeout can't be zero", ErrorCodes::INVALID_SETTING_VALUE);
 
     shared->async_insert_queue = ptr;
-=======
+}
 
 ReadSettings Context::getReadSettings() const
 {
@@ -2738,7 +2737,6 @@
     res.mmap_cache = getMMappedFileCache().get();
 
     return res;
->>>>>>> be4c9102
 }
 
 }