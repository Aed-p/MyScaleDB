#pragma once

#include <Interpreters/Context_fwd.h>

#include <cstddef>

namespace DB
{

struct Settings;

struct QueryPlanOptimizationSettings
{
    /// If not zero, throw if too many optimizations were applied to query plan.
    /// It helps to avoid infinite optimization loop.
    size_t max_optimizations_to_apply = 0;

    /// If disabled, no optimization applied.
    bool optimize_plan = true;

    /// If filter push down optimization is enabled.
    bool filter_push_down = true;

    /// if distinct in order optimization is enabled
    bool distinct_in_order = false;

    /// If read-in-order optimisation is enabled
    bool read_in_order = true;

    /// If aggregation-in-order optimisation is enabled
    bool aggregation_in_order = false;

<<<<<<< HEAD
    /// If reading from projection can be applied
    bool optimize_projection = false;
    bool force_use_projection = false;
=======
    /// If removing redundant sorting is enabled, for example, ORDER BY clauses in subqueries
    bool remove_redundant_sorting = true;

    bool aggregate_partitions_independently = false;

    /// If removing redundant distinct steps is enabled
    bool remove_redundant_distinct = true;
>>>>>>> 90834d4a

    static QueryPlanOptimizationSettings fromSettings(const Settings & from);
    static QueryPlanOptimizationSettings fromContext(ContextPtr from);
};

}<|MERGE_RESOLUTION|>--- conflicted
+++ resolved
@@ -30,11 +30,6 @@
     /// If aggregation-in-order optimisation is enabled
     bool aggregation_in_order = false;
 
-<<<<<<< HEAD
-    /// If reading from projection can be applied
-    bool optimize_projection = false;
-    bool force_use_projection = false;
-=======
     /// If removing redundant sorting is enabled, for example, ORDER BY clauses in subqueries
     bool remove_redundant_sorting = true;
 
@@ -42,7 +37,10 @@
 
     /// If removing redundant distinct steps is enabled
     bool remove_redundant_distinct = true;
->>>>>>> 90834d4a
+
+    /// If reading from projection can be applied
+    bool optimize_projection = false;
+    bool force_use_projection = false;
 
     static QueryPlanOptimizationSettings fromSettings(const Settings & from);
     static QueryPlanOptimizationSettings fromContext(ContextPtr from);
