<<<<<<< HEAD
#include "config.h"
=======
#include <Common/config.h>
#include "Interpreters/Context_fwd.h"
>>>>>>> 54ec6a50

#if USE_HDFS

#include <Storages/HDFS/StorageHDFSCluster.h>

#include <Client/Connection.h>
#include <Core/QueryProcessingStage.h>
#include <DataTypes/DataTypeString.h>
#include <Interpreters/Context.h>
#include <Interpreters/getHeaderForProcessingStage.h>
#include <Interpreters/SelectQueryOptions.h>
#include <Interpreters/InterpreterSelectQuery.h>
#include <Interpreters/getTableExpressions.h>
#include <QueryPipeline/narrowPipe.h>
#include <QueryPipeline/Pipe.h>
#include <QueryPipeline/RemoteQueryExecutor.h>

#include <Processors/Transforms/AddingDefaultsTransform.h>

#include <Processors/Sources/RemoteSource.h>
#include <Parsers/queryToString.h>
#include <Parsers/ASTTablesInSelectQuery.h>

#include <Storages/IStorage.h>
#include <Storages/SelectQueryInfo.h>
#include <Storages/HDFS/HDFSCommon.h>

#include <memory>


namespace DB
{

StorageHDFSCluster::StorageHDFSCluster(
    ContextPtr context_,
    String cluster_name_,
    const String & uri_,
    const StorageID & table_id_,
    const String & format_name_,
    const ColumnsDescription & columns_,
    const ConstraintsDescription & constraints_,
    const String & compression_method_)
    : IStorageCluster(table_id_)
    , cluster_name(cluster_name_)
    , uri(uri_)
    , format_name(format_name_)
    , compression_method(compression_method_)
{
    context_->getRemoteHostFilter().checkURL(Poco::URI(uri_));
    checkHDFSURL(uri_);

    StorageInMemoryMetadata storage_metadata;

    if (columns_.empty())
    {
        auto columns = StorageHDFS::getTableStructureFromData(format_name, uri_, compression_method, context_);
        storage_metadata.setColumns(columns);
    }
    else
        storage_metadata.setColumns(columns_);

    storage_metadata.setConstraints(constraints_);
    setInMemoryMetadata(storage_metadata);
}

/// The code executes on initiator
Pipe StorageHDFSCluster::read(
    const Names & column_names,
    const StorageSnapshotPtr & storage_snapshot,
    SelectQueryInfo & query_info,
    ContextPtr context,
    QueryProcessingStage::Enum processed_stage,
    size_t /*max_block_size*/,
    unsigned /*num_streams*/)
{
    auto cluster = getCluster(context);
    auto extension = getTaskIteratorExtension(query_info.query, context);

    /// Calculate the header. This is significant, because some columns could be thrown away in some cases like query with count(*)
    Block header =
        InterpreterSelectQuery(query_info.query, context, SelectQueryOptions(processed_stage).analyze()).getSampleBlock();

    const Scalars & scalars = context->hasQueryContext() ? context->getQueryContext()->getScalars() : Scalars{};

    Pipes pipes;

    const bool add_agg_info = processed_stage == QueryProcessingStage::WithMergeableState;

    for (const auto & replicas : cluster->getShardsAddresses())
    {
        /// There will be only one replica, because we consider each replica as a shard
        for (const auto & node : replicas)
        {
            auto connection = std::make_shared<Connection>(
                node.host_name, node.port, context->getGlobalContext()->getCurrentDatabase(),
                node.user, node.password, node.quota_key, node.cluster, node.cluster_secret,
                "HDFSClusterInititiator",
                node.compression,
                node.secure
            );


            /// For unknown reason global context is passed to IStorage::read() method
            /// So, task_identifier is passed as constructor argument. It is more obvious.
            auto remote_query_executor = std::make_shared<RemoteQueryExecutor>(
                connection,
                queryToString(query_info.original_query),
                header,
                context,
                /*throttler=*/nullptr,
                scalars,
                Tables(),
                processed_stage,
                extension);

            pipes.emplace_back(std::make_shared<RemoteSource>(remote_query_executor, add_agg_info, false));
        }
    }

    storage_snapshot->check(column_names);
    return Pipe::unitePipes(std::move(pipes));
}

QueryProcessingStage::Enum StorageHDFSCluster::getQueryProcessingStage(
    ContextPtr context, QueryProcessingStage::Enum to_stage, const StorageSnapshotPtr &, SelectQueryInfo &) const
{
    /// Initiator executes query on remote node.
    if (context->getClientInfo().query_kind == ClientInfo::QueryKind::INITIAL_QUERY)
        if (to_stage >= QueryProcessingStage::Enum::WithMergeableState)
            return QueryProcessingStage::Enum::WithMergeableState;

    /// Follower just reads the data.
    return QueryProcessingStage::Enum::FetchColumns;
}


ClusterPtr StorageHDFSCluster::getCluster(ContextPtr context) const
{
    return context->getCluster(cluster_name)->getClusterWithReplicasAsShards(context->getSettingsRef());
}

RemoteQueryExecutor::Extension StorageHDFSCluster::getTaskIteratorExtension(ASTPtr, ContextPtr context) const
{
    auto iterator = std::make_shared<HDFSSource::DisclosedGlobIterator>(context, uri);
    auto callback = std::make_shared<HDFSSource::IteratorWrapper>([iter = std::move(iterator)]() mutable -> String { return iter->next(); });
    return RemoteQueryExecutor::Extension{.task_iterator = std::move(callback)};
}

NamesAndTypesList StorageHDFSCluster::getVirtuals() const
{
    return NamesAndTypesList{
        {"_path", std::make_shared<DataTypeLowCardinality>(std::make_shared<DataTypeString>())},
        {"_file", std::make_shared<DataTypeLowCardinality>(std::make_shared<DataTypeString>())}};
}


}

#endif<|MERGE_RESOLUTION|>--- conflicted
+++ resolved
@@ -1,9 +1,5 @@
-<<<<<<< HEAD
 #include "config.h"
-=======
-#include <Common/config.h>
 #include "Interpreters/Context_fwd.h"
->>>>>>> 54ec6a50
 
 #if USE_HDFS
 
