--- conflicted
+++ resolved
@@ -745,13 +745,8 @@
                 "This may happen if we are trying to download part from malicious replica or logical error.",
                 absolute_file_path, data_part_storage->getRelativePath());
 
-<<<<<<< HEAD
-        auto file_out = output_buffer_getter(*data_part_storage, file_name, file_size);
-        HashingWriteBuffer hashing_out(*file_out);
-=======
-        written_files.emplace_back(data_part_storage->writeFile(file_name, std::min<UInt64>(file_size, DBMS_DEFAULT_BUFFER_SIZE), {}));
+        written_files.emplace_back(output_buffer_getter(*data_part_storage, file_name, file_size));
         HashingWriteBuffer hashing_out(*written_files.back());
->>>>>>> e7322110
         copyDataWithThrottler(in, hashing_out, file_size, blocker.getCounter(), throttler);
 
         if (blocker.isCancelled())
