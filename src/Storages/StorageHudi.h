--- conflicted
+++ resolved
@@ -14,16 +14,14 @@
 class HudiMetaParser
 {
 public:
-<<<<<<< HEAD
-    HudiMetaParser(const StorageS3::S3Configuration & configuration_, const String & table_path_, ContextPtr context_);
+    HudiMetaParser(const StorageS3::Configuration & configuration_, ContextPtr context_);
 
     std::vector<String> getFiles() const;
 
     static String generateQueryFromKeys(const std::vector<String> & keys, const String & format);
 
 private:
-    StorageS3::S3Configuration configuration;
-    String table_path;
+    StorageS3::Configuration configuration;
     ContextPtr context;
     Poco::Logger * log;
 };
@@ -32,42 +30,6 @@
 {
     static constexpr auto name = "Hudi";
     static constexpr auto data_directory_prefix = "";
-=======
-    /// 1. Parses internal file structure of table.
-    /// 2. Finds out parts with latest version.
-    /// 3. Creates url for underlying StorageS3 enigne to handle reads.
-    StorageHudi(
-        const StorageS3::Configuration & configuration_,
-        const StorageID & table_id_,
-        ColumnsDescription columns_,
-        const ConstraintsDescription & constraints_,
-        const String & comment,
-        ContextPtr context_,
-        std::optional<FormatSettings> format_settings_);
-
-    String getName() const override { return "Hudi"; }
-
-
-    /// Reads latest version of Apache Hudi table
-    Pipe read(
-        const Names & column_names,
-        const StorageSnapshotPtr & storage_snapshot,
-        SelectQueryInfo & query_info,
-        ContextPtr context,
-        QueryProcessingStage::Enum processed_stage,
-        size_t max_block_size,
-        size_t num_streams) override;
-
-    static ColumnsDescription getTableStructureFromData(
-        StorageS3::Configuration & configuration,
-        const std::optional<FormatSettings> & format_settings,
-        ContextPtr ctx);
-
-private:
-    StorageS3::Configuration base_configuration;
-    std::shared_ptr<StorageS3> s3engine;
-    Poco::Logger * log;
->>>>>>> 8bdb1c34
 };
 
 using StorageHudi = IStorageDataLake<StorageHudiName, HudiMetaParser>;
