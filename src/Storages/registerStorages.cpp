#include <Storages/registerStorages.h>
#include <Storages/StorageFactory.h>

#include <Common/config.h>
#include "config_core.h"
#include "config_formats.h"

namespace DB
{

void registerStorageLog(StorageFactory & factory);
void registerStorageStripeLog(StorageFactory & factory);
void registerStorageMergeTree(StorageFactory & factory);
void registerStorageNull(StorageFactory & factory);
void registerStorageMerge(StorageFactory & factory);
void registerStorageBuffer(StorageFactory & factory);
void registerStorageDistributed(StorageFactory & factory);
void registerStorageMemory(StorageFactory & factory);
void registerStorageFile(StorageFactory & factory);
void registerStorageURL(StorageFactory & factory);
void registerStorageDictionary(StorageFactory & factory);
void registerStorageSet(StorageFactory & factory);
void registerStorageJoin(StorageFactory & factory);
void registerStorageView(StorageFactory & factory);
void registerStorageMaterializedView(StorageFactory & factory);
void registerStorageLiveView(StorageFactory & factory);
void registerStorageGenerateRandom(StorageFactory & factory);
void registerStorageExecutable(StorageFactory & factory);
void registerStorageWindowView(StorageFactory & factory);

#if USE_AWS_S3
void registerStorageS3(StorageFactory & factory);
void registerStorageCOS(StorageFactory & factory);
#endif

#if USE_HDFS
void registerStorageHDFS(StorageFactory & factory);

#if USE_HIVE
void registerStorageHive(StorageFactory & factory);
#endif

#endif

void registerStorageODBC(StorageFactory & factory);
void registerStorageJDBC(StorageFactory & factory);

#if USE_MYSQL
void registerStorageMySQL(StorageFactory & factory);
#endif

void registerStorageMongoDB(StorageFactory & factory);

<<<<<<< HEAD
void registerStorageNATS(StorageFactory & factory);
=======
>>>>>>> 7317c76d

#if USE_RDKAFKA
void registerStorageKafka(StorageFactory & factory);
#endif

#if USE_AMQPCPP
void registerStorageRabbitMQ(StorageFactory & factory);
#endif

#if USE_NATSIO
void registerStorageNATS(StorageFactory & factory);
#endif

#if USE_ROCKSDB
void registerStorageEmbeddedRocksDB(StorageFactory & factory);
#endif

#if USE_LIBPQXX
void registerStoragePostgreSQL(StorageFactory & factory);
void registerStorageMaterializedPostgreSQL(StorageFactory & factory);
#endif

#if USE_MYSQL || USE_LIBPQXX
void registerStorageExternalDistributed(StorageFactory & factory);
#endif

#if USE_FILELOG
void registerStorageFileLog(StorageFactory & factory);
#endif

#if USE_SQLITE
void registerStorageSQLite(StorageFactory & factory);
#endif


void registerStorages()
{
    auto & factory = StorageFactory::instance();

    registerStorageLog(factory);
    registerStorageStripeLog(factory);
    registerStorageMergeTree(factory);
    registerStorageNull(factory);
    registerStorageMerge(factory);
    registerStorageBuffer(factory);
    registerStorageDistributed(factory);
    registerStorageMemory(factory);
    registerStorageFile(factory);
    registerStorageURL(factory);
    registerStorageDictionary(factory);
    registerStorageSet(factory);
    registerStorageJoin(factory);
    registerStorageView(factory);
    registerStorageMaterializedView(factory);
    registerStorageLiveView(factory);
    registerStorageGenerateRandom(factory);
    registerStorageExecutable(factory);
    registerStorageWindowView(factory);

    #if USE_AWS_S3
    registerStorageS3(factory);
    registerStorageCOS(factory);
    #endif

    #if USE_HDFS
    registerStorageHDFS(factory);

    #if USE_HIVE
    registerStorageHive(factory);
    #endif

    #endif

    registerStorageODBC(factory);
    registerStorageJDBC(factory);

    #if USE_MYSQL
    registerStorageMySQL(factory);
    #endif

    registerStorageMongoDB(factory);

    registerStorageNATS(factory);

    #if USE_RDKAFKA
    registerStorageKafka(factory);
    #endif

    #if USE_FILELOG
    registerStorageFileLog(factory);
    #endif

    #if USE_AMQPCPP
    registerStorageRabbitMQ(factory);
    #endif

    #if USE_NATSIO
    registerStorageNATS(factory);
    #endif

    #if USE_ROCKSDB
    registerStorageEmbeddedRocksDB(factory);
    #endif

    #if USE_LIBPQXX
    registerStoragePostgreSQL(factory);
    registerStorageMaterializedPostgreSQL(factory);
    #endif

    #if USE_MYSQL || USE_LIBPQXX
    registerStorageExternalDistributed(factory);
    #endif

    #if USE_SQLITE
    registerStorageSQLite(factory);
    #endif
}

}<|MERGE_RESOLUTION|>--- conflicted
+++ resolved
@@ -51,10 +51,6 @@
 
 void registerStorageMongoDB(StorageFactory & factory);
 
-<<<<<<< HEAD
-void registerStorageNATS(StorageFactory & factory);
-=======
->>>>>>> 7317c76d
 
 #if USE_RDKAFKA
 void registerStorageKafka(StorageFactory & factory);
@@ -137,8 +133,6 @@
 
     registerStorageMongoDB(factory);
 
-    registerStorageNATS(factory);
-
     #if USE_RDKAFKA
     registerStorageKafka(factory);
     #endif
