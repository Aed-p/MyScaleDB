import base64
import errno
import http.client
import logging
import os
import stat
import os.path as p
import pprint
import pwd
import re
import shutil
import socket
import subprocess
import time
import traceback
import urllib.parse
import shlex
import urllib3

from cassandra.policies import RoundRobinPolicy
import cassandra.cluster
import psycopg2
import pymongo
import pymysql
import requests
from confluent_kafka.avro.cached_schema_registry_client import \
    CachedSchemaRegistryClient
from dict2xml import dict2xml
from kazoo.client import KazooClient
from kazoo.exceptions import KazooException
from minio import Minio
from minio.deleteobjects import DeleteObject

import docker

from .client import Client
from .hdfs_api import HDFSApi

HELPERS_DIR = p.dirname(__file__)
CLICKHOUSE_ROOT_DIR = p.join(p.dirname(__file__), "../../..")
LOCAL_DOCKER_COMPOSE_DIR = p.join(CLICKHOUSE_ROOT_DIR, "docker/test/integration/runner/compose/")
DEFAULT_ENV_NAME = '.env'

SANITIZER_SIGN = "=================="

<<<<<<< HEAD
# to create docker-compose env file
def _create_env_file(path, variables):
    logging.debug(f"Env {variables} stored in {path}")
    with open(path, 'w') as f:
=======
def _create_env_file(path, variables, fname=DEFAULT_ENV_NAME):
    full_path = os.path.join(path, fname)
    with open(full_path, 'w') as f:
>>>>>>> efe70aaa
        for var, value in list(variables.items()):
            f.write("=".join([var, value]) + "\n")
    return path

def run_and_check(args, env=None, shell=False, stdout=subprocess.PIPE, stderr=subprocess.PIPE, timeout=180):
    res = subprocess.run(args, stdout=stdout, stderr=stderr, env=env, shell=shell, timeout=timeout)
    if res.returncode != 0:
        # check_call(...) from subprocess does not print stderr, so we do it manually
        logging.debug(f"Stderr:\n{res.stderr.decode('utf-8')}\n")
        logging.debug(f"Stdout:\n{res.stdout.decode('utf-8')}\n")
        logging.debug(f"Env:\n{env}\n")
        raise Exception(f"Command {args} return non-zero code {res.returncode}: {res.stderr.decode('utf-8')}")

# Based on https://stackoverflow.com/questions/2838244/get-open-tcp-port-in-python/2838309#2838309
def get_free_port():
    s = socket.socket(socket.AF_INET, socket.SOCK_STREAM)
    s.bind(("",0))
    s.listen(1)
    port = s.getsockname()[1]
    s.close()
    return port

def retry_exception(num, delay, func, exception=Exception, *args, **kwargs):
    """
    Retry if `func()` throws, `num` times.

    :param func: func to run
    :param num: number of retries

    :throws StopIteration
    """
    i = 0
    while i <= num:
        try:
            func(*args, **kwargs)
            time.sleep(delay)
        except exception: # pylint: disable=broad-except
            i += 1
            continue
        return
    raise StopIteration('Function did not finished successfully')

def subprocess_check_call(args):
    # Uncomment for debugging
    logging.info('run:' + ' '.join(args))
    run_and_check(args)


def subprocess_call(args):
    # Uncomment for debugging..;
    # logging.debug('run:', ' ' . join(args))
    subprocess.call(args)

def get_odbc_bridge_path():
    path = os.environ.get('CLICKHOUSE_TESTS_ODBC_BRIDGE_BIN_PATH')
    if path is None:
        server_path = os.environ.get('CLICKHOUSE_TESTS_SERVER_BIN_PATH')
        if server_path is not None:
            return os.path.join(os.path.dirname(server_path), 'clickhouse-odbc-bridge')
        else:
            return '/usr/bin/clickhouse-odbc-bridge'
    return path

def get_library_bridge_path():
    path = os.environ.get('CLICKHOUSE_TESTS_LIBRARY_BRIDGE_BIN_PATH')
    if path is None:
        server_path = os.environ.get('CLICKHOUSE_TESTS_SERVER_BIN_PATH')
        if server_path is not None:
            return os.path.join(os.path.dirname(server_path), 'clickhouse-library-bridge')
        else:
            return '/usr/bin/clickhouse-library-bridge'
    return path

def get_docker_compose_path():
    compose_path = os.environ.get('DOCKER_COMPOSE_DIR')
    if compose_path is not None:
        return os.path.dirname(compose_path)
    else:
        if os.path.exists(os.path.dirname('/compose/')):
            return os.path.dirname('/compose/')  # default in docker runner container
        else:
            logging.debug(f"Fallback docker_compose_path to LOCAL_DOCKER_COMPOSE_DIR: {LOCAL_DOCKER_COMPOSE_DIR}")
            return LOCAL_DOCKER_COMPOSE_DIR

def check_kafka_is_available(kafka_id, kafka_port):
    p = subprocess.Popen(('docker',
                        'exec',
                        '-i',
                        kafka_id,
                        '/usr/bin/kafka-broker-api-versions',
                        '--bootstrap-server',
                        f'INSIDE://localhost:{kafka_port}'),
                        stdout=subprocess.PIPE, stderr=subprocess.PIPE)
    p.communicate()
    return p.returncode == 0

def check_rabbitmq_is_available(rabbitmq_id):
    p = subprocess.Popen(('docker',
                        'exec',
                        '-i',
                        rabbitmq_id,
                        'rabbitmqctl',
                        'await_startup'),
                        stdout=subprocess.PIPE)
    p.communicate()
    return p.returncode == 0

def enable_consistent_hash_plugin(rabbitmq_id):
    p = subprocess.Popen(('docker',
                        'exec',
                        '-i',
                        rabbitmq_id,
                        "rabbitmq-plugins", "enable", "rabbitmq_consistent_hash_exchange"),
                        stdout=subprocess.PIPE)
    p.communicate()
    return p.returncode == 0

class ClickHouseCluster:
    """ClickHouse cluster with several instances and (possibly) ZooKeeper.

    Add instances with several calls to add_instance(), then start them with the start() call.

    Directories for instances are created in the directory of base_path. After cluster is started,
    these directories will contain logs, database files, docker-compose config, ClickHouse configs etc.
    """

    def __init__(self, base_path, name=None, base_config_dir=None, server_bin_path=None, client_bin_path=None,
                 odbc_bridge_bin_path=None, library_bridge_bin_path=None, zookeeper_config_path=None, custom_dockerd_host=None):
        for param in list(os.environ.keys()):
            logging.debug("ENV %40s %s" % (param, os.environ[param]))
        self.base_dir = p.dirname(base_path)
        self.name = name if name is not None else ''

        self.base_config_dir = base_config_dir or os.environ.get('CLICKHOUSE_TESTS_BASE_CONFIG_DIR',
                                                                 '/etc/clickhouse-server/')
        self.server_bin_path = p.realpath(
            server_bin_path or os.environ.get('CLICKHOUSE_TESTS_SERVER_BIN_PATH', '/usr/bin/clickhouse'))
        self.odbc_bridge_bin_path = p.realpath(odbc_bridge_bin_path or get_odbc_bridge_path())
        self.library_bridge_bin_path = p.realpath(library_bridge_bin_path or get_library_bridge_path())
        self.client_bin_path = p.realpath(
            client_bin_path or os.environ.get('CLICKHOUSE_TESTS_CLIENT_BIN_PATH', '/usr/bin/clickhouse-client'))
        self.zookeeper_config_path = p.join(self.base_dir, zookeeper_config_path) if zookeeper_config_path else p.join(
            HELPERS_DIR, 'zookeeper_config.xml')

        project_name = pwd.getpwuid(os.getuid()).pw_name + p.basename(self.base_dir) + self.name
        # docker-compose removes everything non-alphanumeric from project names so we do it too.
        self.project_name = re.sub(r'[^a-z0-9]', '', project_name.lower())
        self.instances_dir = p.join(self.base_dir, '_instances' + ('' if not self.name else '_' + self.name))
        self.docker_logs_path = p.join(self.instances_dir, 'docker.log')
        self.env_file = p.join(self.instances_dir, DEFAULT_ENV_NAME)
        self.env_variables = {}
        self.up_called = False

        custom_dockerd_host = custom_dockerd_host or os.environ.get('CLICKHOUSE_TESTS_DOCKERD_HOST')
        self.docker_api_version = os.environ.get("DOCKER_API_VERSION")
        self.docker_base_tag = os.environ.get("DOCKER_BASE_TAG", "latest")

        self.base_cmd = ['docker-compose']
        if custom_dockerd_host:
            self.base_cmd += ['--host', custom_dockerd_host]
        self.base_cmd += ['--env-file', self.env_file]
        self.base_cmd += ['--project-name', self.project_name]

        self.base_zookeeper_cmd = None
        self.base_mysql_cmd = []
        self.base_kafka_cmd = []
        self.base_kerberized_kafka_cmd = []
        self.base_rabbitmq_cmd = []
        self.base_cassandra_cmd = []
        self.base_redis_cmd = []
        self.pre_zookeeper_commands = []
        self.instances = {}
        self.with_zookeeper = False
        self.with_mysql_client = False
        self.with_mysql = False
        self.with_mysql8 = False
        self.with_mysql_cluster = False
        self.with_postgres = False
        self.with_postgres_cluster = False
        self.with_kafka = False
        self.with_kerberized_kafka = False
        self.with_rabbitmq = False
        self.with_odbc_drivers = False
        self.with_hdfs = False
        self.with_kerberized_hdfs = False
        self.with_mongo = False
        self.with_net_trics = False
        self.with_redis = False
        self.with_cassandra = False

        self.with_minio = False
        self.minio_dir = os.path.join(self.instances_dir, "minio")
        self.minio_certs_dir = None # source for certificates 
        self.minio_host = "minio1"
        self.minio_ip = None
        self.minio_bucket = "root"
        self.minio_bucket_2 = "root2"
        self.minio_port = 9001
        self.minio_client = None  # type: Minio
        self.minio_redirect_host = "proxy1"
        self.minio_redirect_ip = None
        self.minio_redirect_port = 8080

        # available when with_hdfs == True
        self.hdfs_host = "hdfs1"
        self.hdfs_name_port = get_free_port()
        self.hdfs_data_port = get_free_port()
        self.hdfs_dir = p.abspath(p.join(self.instances_dir, "hdfs"))
        self.hdfs_logs_dir = os.path.join(self.hdfs_dir, "logs")

        # available when with_kerberized_hdfs == True
        self.hdfs_kerberized_host = "kerberizedhdfs1"
        self.hdfs_kerberized_name_port = get_free_port()
        self.hdfs_kerberized_data_port = get_free_port()
        self.hdfs_kerberized_dir = p.abspath(p.join(self.instances_dir, "kerberized_hdfs"))
        self.hdfs_kerberized_logs_dir = os.path.join(self.hdfs_kerberized_dir, "logs")

        # available when with_kafka == True
        self.kafka_host = "kafka1"
        self.kafka_port = get_free_port()
        self.kafka_docker_id = None
        self.schema_registry_host = "schema-registry"
        self.schema_registry_port = get_free_port()
        self.kafka_docker_id = self.get_instance_docker_id(self.kafka_host)

        # available when with_kerberozed_kafka == True
        self.kerberized_kafka_host = "kerberized_kafka1"
        self.kerberized_kafka_port = get_free_port()
        self.kerberized_kafka_docker_id = self.get_instance_docker_id(self.kerberized_kafka_host)

        # available when with_mongo == True
        self.mongo_host = "mongo1"
        self.mongo_port = get_free_port()

        # available when with_cassandra == True
        self.cassandra_host = "cassandra1"
        self.cassandra_port = 9042
        self.cassandra_ip = None
        self.cassandra_id = self.get_instance_docker_id(self.cassandra_host)

        # available when with_rabbitmq == True
        self.rabbitmq_host = "rabbitmq1"
        self.rabbitmq_ip = None
        self.rabbitmq_port = 5672
        self.rabbitmq_dir = p.abspath(p.join(self.instances_dir, "rabbitmq"))
        self.rabbitmq_logs_dir = os.path.join(self.rabbitmq_dir, "logs")


        # available when with_redis == True
        self.redis_host = "redis1"
        self.redis_port = get_free_port()

        # available when with_postgres == True
        self.postgres_host = "postgres1"
        self.postgres_ip = None
        self.postgres2_host = "postgres2"
        self.postgres2_ip = None
        self.postgres3_host = "postgres3"
        self.postgres3_ip = None
        self.postgres4_host = "postgres4"
        self.postgres4_ip = None
        self.postgres_port = 5432
        self.postgres_dir = p.abspath(p.join(self.instances_dir, "postgres"))
        self.postgres_logs_dir = os.path.join(self.postgres_dir, "postgres1")
        self.postgres2_logs_dir = os.path.join(self.postgres_dir, "postgres2")
        self.postgres3_logs_dir = os.path.join(self.postgres_dir, "postgres3")
        self.postgres4_logs_dir = os.path.join(self.postgres_dir, "postgres4")

        # available when with_mysql_client == True
        self.mysql_client_host = "mysql_client"
        self.mysql_client_container = None
 
        # available when with_mysql == True
        self.mysql_host = "mysql57"
        self.mysql_port = 3306
        self.mysql_ip = None
        self.mysql_dir = p.abspath(p.join(self.instances_dir, "mysql"))
        self.mysql_logs_dir = os.path.join(self.mysql_dir, "logs")

        # available when with_mysql_cluster == True
        self.mysql2_host = "mysql2"
        self.mysql3_host = "mysql3"
        self.mysql4_host = "mysql4"
        self.mysql2_ip = None
        self.mysql3_ip = None
        self.mysql4_ip = None
        self.mysql_cluster_dir = p.abspath(p.join(self.instances_dir, "mysql"))
        self.mysql_cluster_logs_dir = os.path.join(self.mysql_dir, "logs")


        # available when with_mysql8 == True
        self.mysql8_host = "mysql80"
        self.mysql8_port = 3306
        self.mysql8_ip = None
        self.mysql8_dir = p.abspath(p.join(self.instances_dir, "mysql8"))
        self.mysql8_logs_dir = os.path.join(self.mysql8_dir, "logs")

        self.zookeeper_use_tmpfs = True
        self.use_keeper = True

        self.docker_client = None
        self.is_up = False
<<<<<<< HEAD
        logging.debug(f"CLUSTER INIT base_config_dir:{self.base_config_dir}")

    def cleanup(self):
        # Just in case kill unstopped containers from previous launch
        try:
            result = subprocess_call(['docker', 'container', 'list', '-a', '-f name={self.project_name}'])
            if int(result) > 1:
                logging.debug("Trying to kill unstopped containers...")
                subprocess_call(['docker', 'kill', f'`docker container list -a -f name={self.project_name}`'])
                subprocess_call(['docker', 'rm', f'`docker container list -a -f name={self.project_name}`'])
                logging.debug("Unstopped containers killed")
                subprocess_call(['docker-compose', 'ps', '--services', '--all'])
            else:
                logging.debug(f"No running containers for project: {self.project_name}")
        except:
            pass

        # # Just in case remove unused networks
        # try:
        #     logging.debug("Trying to prune unused networks...")

        #     subprocess_call(['docker', 'network', 'prune', '-f'])
        #     logging.debug("Networks pruned")
        # except:
        #     pass

        # Remove unused images
        try:
            logging.debug("Trying to prune unused images...")

            subprocess_call(['docker', 'image', 'prune', '-f'])
            logging.debug("Images pruned")
        except:
            pass

        # Remove unused volumes
        try:
            logging.debug("Trying to prune unused volumes...")

            subprocess_call(['docker', 'volume', 'prune', '-f'])
            logging.debug("Volumes pruned")
        except:
            pass


    def get_docker_handle(self, docker_id):
        return self.docker_client.containers.get(docker_id)
=======
        self.env = os.environ.copy()
        print("CLUSTER INIT base_config_dir:{}".format(self.base_config_dir))
>>>>>>> efe70aaa

    def get_client_cmd(self):
        cmd = self.client_bin_path
        if p.basename(cmd) == 'clickhouse':
            cmd += " client"
        return cmd

    def setup_mysql_client_cmd(self, instance, env_variables, docker_compose_yml_dir):
        self.with_mysql_client = True
        self.base_cmd.extend(['--file', p.join(docker_compose_yml_dir, 'docker_compose_mysql_client.yml')])
        self.base_mysql_client_cmd = ['docker-compose', '--env-file', instance.env_file, '--project-name', self.project_name,
                                '--file', p.join(docker_compose_yml_dir, 'docker_compose_mysql_client.yml')]

        return self.base_mysql_client_cmd


    def setup_mysql_cmd(self, instance, env_variables, docker_compose_yml_dir):
        self.with_mysql = True
        env_variables['MYSQL_HOST'] = self.mysql_host
        env_variables['MYSQL_PORT'] = str(self.mysql_port)
        env_variables['MYSQL_ROOT_HOST'] = '%'
        env_variables['MYSQL_LOGS'] = self.mysql_logs_dir
        env_variables['MYSQL_LOGS_FS'] = "bind"
        self.base_cmd.extend(['--file', p.join(docker_compose_yml_dir, 'docker_compose_mysql.yml')])
        self.base_mysql_cmd = ['docker-compose', '--env-file', instance.env_file, '--project-name', self.project_name,
                                '--file', p.join(docker_compose_yml_dir, 'docker_compose_mysql.yml')]

        return self.base_mysql_cmd

    def setup_mysql8_cmd(self, instance, env_variables, docker_compose_yml_dir):
        self.with_mysql8 = True
        env_variables['MYSQL8_HOST'] = self.mysql8_host
        env_variables['MYSQL8_PORT'] = str(self.mysql8_port)
        env_variables['MYSQL8_ROOT_HOST'] = '%'
        env_variables['MYSQL8_LOGS'] = self.mysql8_logs_dir
        env_variables['MYSQL8_LOGS_FS'] = "bind"
        self.base_cmd.extend(['--file', p.join(docker_compose_yml_dir, 'docker_compose_mysql_8_0.yml')])
        self.base_mysql8_cmd = ['docker-compose', '--env-file', instance.env_file, '--project-name', self.project_name,
                                '--file', p.join(docker_compose_yml_dir, 'docker_compose_mysql_8_0.yml')]

        return self.base_mysql8_cmd

    def setup_mysql_cluster_cmd(self, instance, env_variables, docker_compose_yml_dir):      
        self.with_mysql_cluster = True
        env_variables['MYSQL_CLUSTER_PORT'] = str(self.mysql_port)
        env_variables['MYSQL_CLUSTER_ROOT_HOST'] = '%'
        env_variables['MYSQL_CLUSTER_LOGS'] = self.mysql_cluster_logs_dir
        env_variables['MYSQL_CLUSTER_LOGS_FS'] = "bind"

        self.base_cmd.extend(['--file', p.join(docker_compose_yml_dir, 'docker_compose_mysql_cluster.yml')])
        self.base_mysql_cluster_cmd = ['docker-compose', '--env-file', instance.env_file, '--project-name', self.project_name,
                                '--file', p.join(docker_compose_yml_dir, 'docker_compose_mysql_cluster.yml')]

        return self.base_mysql_cluster_cmd

    def setup_postgres_cmd(self, instance, env_variables, docker_compose_yml_dir):
        self.base_cmd.extend(['--file', p.join(docker_compose_yml_dir, 'docker_compose_postgres.yml')])
        env_variables['POSTGRES_PORT'] = str(self.postgres_port)
        env_variables['POSTGRES_DIR'] = self.postgres_logs_dir
        env_variables['POSTGRES_LOGS_FS'] = "bind"

        self.with_postgres = True
        self.base_postgres_cmd = ['docker-compose', '--env-file', instance.env_file, '--project-name', self.project_name,
                                      '--file', p.join(docker_compose_yml_dir, 'docker_compose_postgres.yml')]
        return self.base_postgres_cmd

    def setup_postgres_cluster_cmd(self, instance, env_variables, docker_compose_yml_dir):      
        self.with_postgres_cluster = True
        env_variables['POSTGRES_PORT'] = str(self.postgres_port)
        env_variables['POSTGRES2_DIR'] = self.postgres2_logs_dir
        env_variables['POSTGRES3_DIR'] = self.postgres3_logs_dir
        env_variables['POSTGRES4_DIR'] = self.postgres4_logs_dir
        env_variables['POSTGRES_LOGS_FS'] = "bind"
        self.base_cmd.extend(['--file', p.join(docker_compose_yml_dir, 'docker_compose_postgres_cluster.yml')])
        self.base_postgres_cluster_cmd = ['docker-compose', '--env-file', instance.env_file, '--project-name', self.project_name,
                                    '--file', p.join(docker_compose_yml_dir, 'docker_compose_postgres_cluster.yml')]

    def setup_hdfs_cmd(self, instance, env_variables, docker_compose_yml_dir):
        self.with_hdfs = True
        env_variables['HDFS_HOST'] = self.hdfs_host
        env_variables['HDFS_NAME_EXTERNAL_PORT'] = str(self.hdfs_name_port)
        env_variables['HDFS_NAME_INTERNAL_PORT'] = "50070"
        env_variables['HDFS_DATA_EXTERNAL_PORT'] = str(self.hdfs_data_port)
        env_variables['HDFS_DATA_INTERNAL_PORT'] = "50075"
        env_variables['HDFS_LOGS'] = self.hdfs_logs_dir
        env_variables['HDFS_FS'] = "bind"
        self.base_cmd.extend(['--file', p.join(docker_compose_yml_dir, 'docker_compose_hdfs.yml')])
        self.base_hdfs_cmd = ['docker-compose', '--env-file', instance.env_file, '--project-name', self.project_name,
                                '--file', p.join(docker_compose_yml_dir, 'docker_compose_hdfs.yml')]
        print("HDFS BASE CMD:{}".format(self.base_hdfs_cmd))
        return self.base_hdfs_cmd

    def setup_kerberized_hdfs_cmd(self, instance, env_variables, docker_compose_yml_dir):
        self.with_kerberized_hdfs = True
        env_variables['KERBERIZED_HDFS_HOST'] = self.hdfs_kerberized_host
        env_variables['KERBERIZED_HDFS_NAME_EXTERNAL_PORT'] = str(self.hdfs_kerberized_name_port)
        env_variables['KERBERIZED_HDFS_NAME_INTERNAL_PORT'] = "50070"
        env_variables['KERBERIZED_HDFS_DATA_EXTERNAL_PORT'] = str(self.hdfs_kerberized_data_port)
        env_variables['KERBERIZED_HDFS_DATA_INTERNAL_PORT'] = "1006"
        env_variables['KERBERIZED_HDFS_LOGS'] = self.hdfs_kerberized_logs_dir
        env_variables['KERBERIZED_HDFS_FS'] = "bind"
        env_variables['KERBERIZED_HDFS_DIR'] = instance.path + '/'
        self.base_cmd.extend(['--file', p.join(docker_compose_yml_dir, 'docker_compose_kerberized_hdfs.yml')])
        self.base_kerberized_hdfs_cmd = ['docker-compose', '--env-file', instance.env_file, '--project-name', self.project_name,
                                            '--file', p.join(docker_compose_yml_dir, 'docker_compose_kerberized_hdfs.yml')]
        return self.base_kerberized_hdfs_cmd

    def setup_kafka_cmd(self, instance, env_variables, docker_compose_yml_dir):
        self.with_kafka = True
        env_variables['KAFKA_HOST'] = self.kafka_host
        env_variables['KAFKA_EXTERNAL_PORT'] = str(self.kafka_port)
        env_variables['SCHEMA_REGISTRY_EXTERNAL_PORT'] = str(self.schema_registry_port)
        env_variables['SCHEMA_REGISTRY_INTERNAL_PORT'] = "8081"
        self.base_cmd.extend(['--file', p.join(docker_compose_yml_dir, 'docker_compose_kafka.yml')])
        self.base_kafka_cmd = ['docker-compose', '--env-file', instance.env_file, '--project-name', self.project_name,
                                '--file', p.join(docker_compose_yml_dir, 'docker_compose_kafka.yml')]
        return self.base_kafka_cmd

    def setup_kerberized_kafka_cmd(self, instance, env_variables, docker_compose_yml_dir):
        self.with_kerberized_kafka = True
        env_variables['KERBERIZED_KAFKA_DIR'] = instance.path + '/'
        env_variables['KERBERIZED_KAFKA_HOST'] = self.kerberized_kafka_host
        env_variables['KERBERIZED_KAFKA_EXTERNAL_PORT'] = str(self.kerberized_kafka_port)
        self.base_cmd.extend(['--file', p.join(docker_compose_yml_dir, 'docker_compose_kerberized_kafka.yml')])
        self.base_kerberized_kafka_cmd = ['docker-compose', '--env-file', instance.env_file, '--project-name', self.project_name,
                                '--file', p.join(docker_compose_yml_dir, 'docker_compose_kerberized_kafka.yml')]
        return self.base_kerberized_kafka_cmd

    def setup_redis_cmd(self, instance, env_variables, docker_compose_yml_dir):
        self.with_redis = True
        env_variables['REDIS_HOST'] = self.redis_host
        env_variables['REDIS_EXTERNAL_PORT'] = str(self.redis_port)
        env_variables['REDIS_INTERNAL_PORT'] = "6379"

        self.base_cmd.extend(['--file', p.join(docker_compose_yml_dir, 'docker_compose_redis.yml')])
        self.base_redis_cmd = ['docker-compose', '--env-file', instance.env_file, '--project-name', self.project_name,
                                '--file', p.join(docker_compose_yml_dir, 'docker_compose_redis.yml')]
        return self.base_redis_cmd

    def setup_rabbitmq_cmd(self, instance, env_variables, docker_compose_yml_dir):
        self.with_rabbitmq = True
        env_variables['RABBITMQ_HOST'] = self.rabbitmq_host
        env_variables['RABBITMQ_PORT'] = str(self.rabbitmq_port)
        env_variables['RABBITMQ_LOGS'] = self.rabbitmq_logs_dir
        env_variables['RABBITMQ_LOGS_FS'] = "bind"

        self.base_cmd.extend(['--file', p.join(docker_compose_yml_dir, 'docker_compose_rabbitmq.yml')])
        self.base_rabbitmq_cmd = ['docker-compose', '--env-file', instance.env_file, '--project-name', self.project_name,
                                    '--file', p.join(docker_compose_yml_dir, 'docker_compose_rabbitmq.yml')]
        return self.base_rabbitmq_cmd

    def setup_mongo_cmd(self, instance, env_variables, docker_compose_yml_dir):
        self.with_mongo = True
        env_variables['MONGO_HOST'] = self.mongo_host
        env_variables['MONGO_EXTERNAL_PORT'] = str(self.mongo_port)
        env_variables['MONGO_INTERNAL_PORT'] = "27017"
        self.base_cmd.extend(['--file', p.join(docker_compose_yml_dir, 'docker_compose_mongo.yml')])
        self.base_mongo_cmd = ['docker-compose', '--env-file', instance.env_file, '--project-name', self.project_name,
                                '--file', p.join(docker_compose_yml_dir, 'docker_compose_mongo.yml')]
        return self.base_mongo_cmd

    def setup_minio_cmd(self, instance, env_variables, docker_compose_yml_dir):
        self.with_minio = True        
        cert_d = p.join(self.minio_dir, "certs")
        env_variables['MINIO_CERTS_DIR'] = cert_d
        env_variables['MINIO_PORT'] = str(self.minio_port)
        env_variables['SSL_CERT_FILE'] = p.join(self.base_dir, cert_d, 'public.crt')

        self.base_cmd.extend(['--file', p.join(docker_compose_yml_dir, 'docker_compose_minio.yml')])
        self.base_minio_cmd = ['docker-compose', '--env-file', instance.env_file, '--project-name', self.project_name,
                                '--file', p.join(docker_compose_yml_dir, 'docker_compose_minio.yml')]
        return self.base_minio_cmd

    def add_instance(self, name, base_config_dir=None, main_configs=None, user_configs=None, dictionaries=None,
                     macros=None,
                     with_zookeeper=False, with_mysql_client=False, with_mysql=False, with_mysql8=False, with_mysql_cluster=False, 
                     with_kafka=False, with_kerberized_kafka=False, with_rabbitmq=False, clickhouse_path_dir=None,
                     with_odbc_drivers=False, with_postgres=False, with_postgres_cluster=False, with_hdfs=False, with_kerberized_hdfs=False, with_mongo=False,
                     with_redis=False, with_minio=False, with_cassandra=False,
                     hostname=None, env_variables=None, image="yandex/clickhouse-integration-test", tag=None,
                     stay_alive=False, ipv4_address=None, ipv6_address=None, with_installed_binary=False, tmpfs=None,
                     zookeeper_docker_compose_path=None, zookeeper_use_tmpfs=True, minio_certs_dir=None, use_keeper=True):
        """Add an instance to the cluster.

        name - the name of the instance directory and the value of the 'instance' macro in ClickHouse.
        base_config_dir - a directory with config.xml and users.xml files which will be copied to /etc/clickhouse-server/ directory
        main_configs - a list of config files that will be added to config.d/ directory
        user_configs - a list of config files that will be added to users.d/ directory
        with_zookeeper - if True, add ZooKeeper configuration to configs and ZooKeeper instances to the cluster.
        """

        if self.is_up:
            raise Exception("Can\'t add instance %s: cluster is already up!" % name)

        if name in self.instances:
            raise Exception("Can\'t add instance `%s': there is already an instance with the same name!" % name)

        if tag is None:
            tag = self.docker_base_tag
        if not env_variables:
            env_variables = {}

        self.use_keeper = use_keeper

        # Code coverage files will be placed in database directory
        # (affect only WITH_COVERAGE=1 build)
        env_variables['LLVM_PROFILE_FILE'] = '/var/lib/clickhouse/server_%h_%p_%m.profraw'

        instance = ClickHouseInstance(
            cluster=self,
            base_path=self.base_dir,
            name=name,
            base_config_dir=base_config_dir if base_config_dir else self.base_config_dir,
            custom_main_configs=main_configs or [],
            custom_user_configs=user_configs or [],
            custom_dictionaries=dictionaries or [],
            macros=macros or {},
            with_zookeeper=with_zookeeper,
            zookeeper_config_path=self.zookeeper_config_path,
            with_mysql_client=with_mysql_client,
            with_mysql=with_mysql,
            with_mysql8=with_mysql8,
            with_mysql_cluster=with_mysql_cluster,
            with_kafka=with_kafka,
            with_kerberized_kafka=with_kerberized_kafka,
            with_rabbitmq=with_rabbitmq,
            with_kerberized_hdfs=with_kerberized_hdfs,
            with_mongo=with_mongo,
            with_redis=with_redis,
            with_minio=with_minio,
            with_cassandra=with_cassandra,
            server_bin_path=self.server_bin_path,
            odbc_bridge_bin_path=self.odbc_bridge_bin_path,
            library_bridge_bin_path=self.library_bridge_bin_path,
            clickhouse_path_dir=clickhouse_path_dir,
            with_odbc_drivers=with_odbc_drivers,
            with_postgres=with_postgres,
            with_postgres_cluster=with_postgres_cluster,
            hostname=hostname,
            env_variables=env_variables,
            image=image,
            tag=tag,
            stay_alive=stay_alive,
            ipv4_address=ipv4_address,
            ipv6_address=ipv6_address,
            with_installed_binary=with_installed_binary,
            tmpfs=tmpfs or [])

        docker_compose_yml_dir = get_docker_compose_path()

        self.instances[name] = instance
        if ipv4_address is not None or ipv6_address is not None:
            self.with_net_trics = True
            self.base_cmd.extend(['--file', p.join(docker_compose_yml_dir, 'docker_compose_net.yml')])

        self.base_cmd.extend(['--file', instance.docker_compose_path])

        cmds = []
        if with_zookeeper and not self.with_zookeeper:
            if not zookeeper_docker_compose_path:
                if self.use_keeper:
                    zookeeper_docker_compose_path = p.join(docker_compose_yml_dir, 'docker_compose_keeper.yml')
                else:
                    zookeeper_docker_compose_path = p.join(docker_compose_yml_dir, 'docker_compose_zookeeper.yml')

            self.with_zookeeper = True
            self.zookeeper_use_tmpfs = zookeeper_use_tmpfs
            self.base_cmd.extend(['--file', zookeeper_docker_compose_path])
            self.base_zookeeper_cmd = ['docker-compose', '--env-file', instance.env_file, '--project-name', self.project_name,
                                       '--file', zookeeper_docker_compose_path]
            cmds.append(self.base_zookeeper_cmd)

        if with_mysql_client and not self.with_mysql_client:
            cmds.append(self.setup_mysql_client_cmd(instance, env_variables, docker_compose_yml_dir))

        if with_mysql and not self.with_mysql:
            cmds.append(self.setup_mysql_cmd(instance, env_variables, docker_compose_yml_dir))

        if with_mysql8 and not self.with_mysql8:
            cmds.append(self.setup_mysql8_cmd(instance, env_variables, docker_compose_yml_dir))

        if with_mysql_cluster and not self.with_mysql_cluster:
            cmds.append(self.setup_mysql_cluster_cmd(instance, env_variables, docker_compose_yml_dir))

        if with_postgres and not self.with_postgres:
            cmds.append(self.setup_postgres_cmd(instance, env_variables, docker_compose_yml_dir))

        if with_postgres_cluster and not self.with_postgres_cluster:
            cmds.append(self.setup_postgres_cluster_cmd(instance, env_variables, docker_compose_yml_dir))

        if with_odbc_drivers and not self.with_odbc_drivers:
            self.with_odbc_drivers = True
            if not self.with_mysql:
                cmds.append(self.setup_mysql_cmd(instance, env_variables, docker_compose_yml_dir))

            if not self.with_postgres:
                cmds.append(self.setup_postgres_cmd(instance, env_variables, docker_compose_yml_dir))

        if with_kafka and not self.with_kafka:
            cmds.append(self.setup_kafka_cmd(instance, env_variables, docker_compose_yml_dir))

        if with_kerberized_kafka and not self.with_kerberized_kafka:
            cmds.append(self.setup_kerberized_kafka_cmd(instance, env_variables, docker_compose_yml_dir))

        if with_rabbitmq and not self.with_rabbitmq:
            cmds.append(self.setup_rabbitmq_cmd(instance, env_variables, docker_compose_yml_dir))

        if with_hdfs and not self.with_hdfs:
            cmds.append(self.setup_hdfs_cmd(instance, env_variables, docker_compose_yml_dir))

        if with_kerberized_hdfs and not self.with_kerberized_hdfs:
            cmds.append(self.setup_kerberized_hdfs_cmd(instance, env_variables, docker_compose_yml_dir))

        if with_mongo and not self.with_mongo:
            cmds.append(self.setup_mongo_cmd(instance, env_variables, docker_compose_yml_dir))

        if self.with_net_trics:
            for cmd in cmds:
                cmd.extend(['--file', p.join(docker_compose_yml_dir, 'docker_compose_net.yml')])

        if with_redis and not self.with_redis:
            cmds.append(self.setup_redis_cmd(instance, env_variables, docker_compose_yml_dir))

        if with_minio and not self.with_minio:
            cmds.append(self.setup_minio_cmd(instance, env_variables, docker_compose_yml_dir))

        if minio_certs_dir is not None:
            if self.minio_certs_dir is None:
                self.minio_certs_dir = minio_certs_dir
            else:
                raise Exception("Overwriting minio certs dir") 

        if with_cassandra and not self.with_cassandra:
            self.with_cassandra = True
            env_variables['CASSANDRA_PORT'] = str(self.cassandra_port)
            self.base_cmd.extend(['--file', p.join(docker_compose_yml_dir, 'docker_compose_cassandra.yml')])
            self.base_cassandra_cmd = ['docker-compose', '--env-file', instance.env_file, '--project-name', self.project_name,
                                       '--file', p.join(docker_compose_yml_dir, 'docker_compose_cassandra.yml')]

        logging.debug("Cluster name:{} project_name:{}. Added instance name:{} tag:{} base_cmd:{} docker_compose_yml_dir:{}".format(
            self.name, self.project_name, name, tag, self.base_cmd, docker_compose_yml_dir))
        return instance

    def get_instance_docker_id(self, instance_name):
        # According to how docker-compose names containers.
        return self.project_name + '_' + instance_name + '_1'

    def _replace(self, path, what, to):
        with open(path, 'r') as p:
            data = p.read()
        data = data.replace(what, to)
        with open(path, 'w') as p:
            p.write(data)

    def restart_instance_with_ip_change(self, node, new_ip):
        if '::' in new_ip:
            if node.ipv6_address is None:
                raise Exception("You should specity ipv6_address in add_node method")
            self._replace(node.docker_compose_path, node.ipv6_address, new_ip)
            node.ipv6_address = new_ip
        else:
            if node.ipv4_address is None:
                raise Exception("You should specity ipv4_address in add_node method")
            self._replace(node.docker_compose_path, node.ipv4_address, new_ip)
            node.ipv4_address = new_ip
        run_and_check(self.base_cmd + ["stop", node.name])
        run_and_check(self.base_cmd + ["rm", "--force", "--stop", node.name])
        run_and_check(self.base_cmd + ["up", "--force-recreate", "--no-deps", "-d", node.name])
        node.ip_address = self.get_instance_ip(node.name)
        node.client = Client(node.ip_address, command=self.client_bin_path)
        node.wait_for_start(start_timeout=20.0, connection_timeout=600.0)  # seconds
        return node

    def restart_service(self, service_name):
        run_and_check(self.base_cmd + ["restart", service_name])

    def get_instance_ip(self, instance_name):
        logging.debug("get_instance_ip instance_name={}".format(instance_name))
        docker_id = self.get_instance_docker_id(instance_name)
        # for cont in self.docker_client.containers.list():
        #     logging.debug("CONTAINERS LIST: ID={} NAME={} STATUS={}".format(cont.id, cont.name, cont.status))
        handle = self.docker_client.containers.get(docker_id)
        return list(handle.attrs['NetworkSettings']['Networks'].values())[0]['IPAddress']

    def get_container_id(self, instance_name):
        docker_id = self.get_instance_docker_id(instance_name)
        handle = self.docker_client.containers.get(docker_id)
        return handle.attrs['Id']

    def get_container_logs(self, instance_name):
        container_id = self.get_container_id(instance_name)
        return self.docker_client.api.logs(container_id).decode()

    def exec_in_container(self, container_id, cmd, detach=False, nothrow=False, **kwargs):
        exec_id = self.docker_client.api.exec_create(container_id, cmd, **kwargs)
        output = self.docker_client.api.exec_start(exec_id, detach=detach)

        exit_code = self.docker_client.api.exec_inspect(exec_id)['ExitCode']
        if exit_code:
            container_info = self.docker_client.api.inspect_container(container_id)
            image_id = container_info.get('Image')
            image_info = self.docker_client.api.inspect_image(image_id)
            logging.debug(("Command failed in container {}: ".format(container_id)))
            pprint.pprint(container_info)
            logging.debug("")
            logging.debug(("Container {} uses image {}: ".format(container_id, image_id)))
            pprint.pprint(image_info)
            logging.debug("")
            message = 'Cmd "{}" failed in container {}. Return code {}. Output: {}'.format(' '.join(cmd), container_id,
                                                                                           exit_code, output)
            if nothrow:
                logging.debug(message)
            else:
                raise Exception(message)
        if not detach:
            return output.decode()
        return output

    def copy_file_to_container(self, container_id, local_path, dest_path):
        with open(local_path, "r") as fdata:
            data = fdata.read()
            encodedBytes = base64.b64encode(data.encode("utf-8"))
            encodedStr = str(encodedBytes, "utf-8")
            self.exec_in_container(container_id,
                                   ["bash", "-c", "echo {} | base64 --decode > {}".format(encodedStr, dest_path)],
                                   user='root')

    def wait_mysql_client_to_start(self, timeout=180):
        start = time.time()
        errors = []
        self.mysql_client_container = self.get_docker_handle(self.get_instance_docker_id(self.mysql_client_host))

        while time.time() - start < timeout:
            try:
                info = self.mysql_client_container.client.api.inspect_container(self.mysql_client_container.name)
                if info['State']['Health']['Status'] == 'healthy':
                    logging.debug("Mysql Client Container Started")
                    break
                time.sleep(1)

                return
            except Exception as ex:
                errors += [str(ex)]
                time.sleep(1)

        subprocess_call(['docker-compose', 'ps', '--services', '--all'])
        logging.error("Can't connect to MySQL Client:{}".format(errors))
        raise Exception("Cannot wait MySQL Client container")

    def wait_mysql_to_start(self, timeout=180):
        self.mysql_ip = self.get_instance_ip('mysql57')
        start = time.time()
        errors = []
        while time.time() - start < timeout:
            try:
                conn = pymysql.connect(user='root', password='clickhouse', host=self.mysql_ip, port=self.mysql_port)
                conn.close()
                logging.debug("Mysql Started")
                return
            except Exception as ex:
                errors += [str(ex)]
                time.sleep(0.5)

        subprocess_call(['docker-compose', 'ps', '--services', '--all'])
        logging.error("Can't connect to MySQL:{}".format(errors))
        raise Exception("Cannot wait MySQL container")

    def wait_mysql8_to_start(self, timeout=180):
        self.mysql8_ip = self.get_instance_ip('mysql80')
        start = time.time()
        while time.time() - start < timeout:
            try:
                conn = pymysql.connect(user='root', password='clickhouse', host=self.mysql8_ip, port=self.mysql8_port)
                conn.close()
                logging.debug("Mysql 8 Started")
                return
            except Exception as ex:
                logging.debug("Can't connect to MySQL 8 " + str(ex))
                time.sleep(0.5)

        subprocess_call(['docker-compose', 'ps', '--services', '--all'])
        raise Exception("Cannot wait MySQL 8 container")

    def wait_mysql_cluster_to_start(self, timeout=180):
        self.mysql2_ip = self.get_instance_ip(self.mysql2_host)
        self.mysql3_ip = self.get_instance_ip(self.mysql3_host)
        self.mysql4_ip = self.get_instance_ip(self.mysql4_host)
        start = time.time()
        errors = []
        while time.time() - start < timeout:
            try:
                for ip in [self.mysql2_ip, self.mysql3_ip, self.mysql4_ip]:
                    conn = pymysql.connect(user='root', password='clickhouse', host=ip, port=self.mysql_port)
                    conn.close()
                    logging.debug(f"Mysql Started {ip}")
                return
            except Exception as ex:
                errors += [str(ex)]
                time.sleep(0.5)

        subprocess_call(['docker-compose', 'ps', '--services', '--all'])
        logging.error("Can't connect to MySQL:{}".format(errors))
        raise Exception("Cannot wait MySQL container")

    def wait_postgres_to_start(self, timeout=180):
        self.postgres_ip = self.get_instance_ip(self.postgres_host)
        start = time.time()
        while time.time() - start < timeout:
            try:
                conn = psycopg2.connect(host=self.postgres_ip, port=self.postgres_port, user='postgres', password='mysecretpassword')
                conn.close()
                logging.debug("Postgres Started")
                return
            except Exception as ex:
                logging.debug("Can't connect to Postgres " + str(ex))
                time.sleep(0.5)

        raise Exception("Cannot wait Postgres container")

    def wait_postgres_cluster_to_start(self, timeout=180):
        self.postgres2_ip = self.get_instance_ip(self.postgres2_host)
        self.postgres3_ip = self.get_instance_ip(self.postgres3_host)
        self.postgres4_ip = self.get_instance_ip(self.postgres4_host)
        start = time.time()
        for ip in [self.postgres2_ip, self.postgres3_ip, self.postgres4_ip]:
            while time.time() - start < timeout:
                try:
                    conn = psycopg2.connect(host=ip, port=self.postgres_port, user='postgres', password='mysecretpassword')
                    conn.close()
                    logging.debug("Postgres Cluster Started")
                    return
                except Exception as ex:
                    logging.debug("Can't connect to Postgres " + str(ex))
                    time.sleep(0.5)

        raise Exception("Cannot wait Postgres container")

    def wait_rabbitmq_to_start(self, timeout=180):
        self.rabbitmq_ip = self.get_instance_ip(self.rabbitmq_host)

        start = time.time()
        while time.time() - start < timeout:
            try:
                if check_rabbitmq_is_available(self.rabbitmq_docker_id):
                    logging.debug("RabbitMQ is available")
                    if enable_consistent_hash_plugin(self.rabbitmq_docker_id):
                        logging.debug("RabbitMQ consistent hash plugin is available")
                        return
                time.sleep(0.5)
            except Exception as ex:
                logging.debug("Can't connect to RabbitMQ " + str(ex))
                time.sleep(0.5)

        raise Exception("Cannot wait RabbitMQ container")

    def wait_zookeeper_to_start(self, timeout=180):
        start = time.time()
        while time.time() - start < timeout:
            try:
                for instance in ['zoo1', 'zoo2', 'zoo3']:
                    conn = self.get_kazoo_client(instance)
                    conn.get_children('/')
                logging.debug("All instances of ZooKeeper started")
                return
            except Exception as ex:
                logging.debug("Can't connect to ZooKeeper " + str(ex))
                time.sleep(0.5)

        raise Exception("Cannot wait ZooKeeper container")

    def make_hdfs_api(self, timeout=180, kerberized=False):
        hdfs_api = None
        if kerberized:
            keytab = p.abspath(p.join(self.instances['node1'].path, "secrets/clickhouse.keytab"))
            krb_conf = p.abspath(p.join(self.instances['node1'].path, "secrets/krb_long.conf"))
            hdfs_ip = self.get_instance_ip('kerberizedhdfs1')
            # logging.debug("kerberizedhdfs1 ip ", hdfs_ip)
            kdc_ip = self.get_instance_ip('hdfskerberos')
            # logging.debug("kdc_ip ", kdc_ip)
            hdfs_api = HDFSApi(user="root",
                              timeout=timeout,
                              kerberized=True,
                              principal="root@TEST.CLICKHOUSE.TECH",
                              keytab=keytab,
                              krb_conf=krb_conf,
                              host="localhost",
                              protocol="http",
                              proxy_port=self.hdfs_kerberized_name_port,
                              data_port=self.hdfs_kerberized_data_port,
                              hdfs_ip=hdfs_ip,
                              kdc_ip=kdc_ip)                         
        else:
            logging.debug("Create HDFSApi host={}".format("localhost"))
            hdfs_api = HDFSApi(user="root", host="localhost", data_port=self.hdfs_data_port, proxy_port=self.hdfs_name_port)
        return hdfs_api

    def wait_kafka_is_available(self, kafka_docker_id, kafka_port, max_retries=50):
        retries = 0
        while True:
            if check_kafka_is_available(kafka_docker_id, kafka_port):
                break
            else:
                retries += 1
                if retries > max_retries:
                    raise Exception("Kafka is not available")
                logging.debug("Waiting for Kafka to start up")
                time.sleep(1)


    def wait_hdfs_to_start(self, hdfs_api, timeout=300):
        start = time.time()
        while time.time() - start < timeout:
            try:
                hdfs_api.write_data("/somefilewithrandomname222", "1")
                logging.debug("Connected to HDFS and SafeMode disabled! ")
                return
            except Exception as ex:
                logging.debug("Can't connect to HDFS " + str(ex))
                time.sleep(1)

        raise Exception("Can't wait HDFS to start")

    def wait_mongo_to_start(self, timeout=180):
        connection_str = 'mongodb://{user}:{password}@{host}:{port}'.format(
            host='localhost', port=self.mongo_port, user='root', password='clickhouse')
        connection = pymongo.MongoClient(connection_str)
        start = time.time()
        while time.time() - start < timeout:
            try:
                connection.list_database_names()
                logging.debug("Connected to Mongo dbs: {}", connection.database_names())
                return
            except Exception as ex:
                logging.debug("Can't connect to Mongo " + str(ex))
                time.sleep(1)

    def wait_minio_to_start(self, timeout=180, secure=False):
        self.minio_ip = self.get_instance_ip(self.minio_host)
        self.minio_redirect_ip = self.get_instance_ip(self.minio_redirect_host)


        os.environ['SSL_CERT_FILE'] = p.join(self.base_dir, self.minio_dir, 'certs', 'public.crt')
        minio_client = Minio(f'{self.minio_ip}:{self.minio_port}',
                             access_key='minio',
                             secret_key='minio123',
                             secure=secure,
                             http_client=urllib3.PoolManager(cert_reqs='CERT_NONE')) # disable SSL check as we test ClickHouse and not Python library
        start = time.time()
        while time.time() - start < timeout:
            try:
                minio_client.list_buckets()

                logging.debug("Connected to Minio.")

                buckets = [self.minio_bucket, self.minio_bucket_2]

                for bucket in buckets:
                    if minio_client.bucket_exists(bucket):
                        delete_object_list = map(
                            lambda x: DeleteObject(x.object_name),
                            minio_client.list_objects(bucket, recursive=True),
                        )
                        errors = minio_client.remove_objects(bucket, delete_object_list)
                        for error in errors:
                            logging.error(f"Error occured when deleting object {error}")
                        minio_client.remove_bucket(bucket)
                    minio_client.make_bucket(bucket)
                    logging.debug("S3 bucket '%s' created", bucket)

                self.minio_client = minio_client
                return
            except Exception as ex:
                logging.debug("Can't connect to Minio: %s", str(ex))
                time.sleep(1)

        raise Exception("Can't wait Minio to start")

    def wait_schema_registry_to_start(self, timeout=180):
        sr_client = CachedSchemaRegistryClient({"url":'http://localhost:{}'.format(self.schema_registry_port)})
        start = time.time()
        while time.time() - start < timeout:
            try:
                sr_client._send_request(sr_client.url)
                logging.debug("Connected to SchemaRegistry")
                return sr_client
            except Exception as ex:
                logging.debug(("Can't connect to SchemaRegistry: %s", str(ex)))
                time.sleep(1)

        raise Exception("Can't wait Schema Registry to start")

        
    def wait_cassandra_to_start(self, timeout=180):
        self.cassandra_ip = self.get_instance_ip(self.cassandra_host)
        cass_client = cassandra.cluster.Cluster([self.cassandra_ip], port=self.cassandra_port, load_balancing_policy=RoundRobinPolicy())
        start = time.time()
        while time.time() - start < timeout:
            try:
                logging.info(f"Check Cassandra Online {self.cassandra_id} {self.cassandra_ip} {self.cassandra_port}")
                check = self.exec_in_container(self.cassandra_id, ["bash", "-c", f"/opt/cassandra/bin/cqlsh -u cassandra -p cassandra -e 'describe keyspaces' {self.cassandra_ip} {self.cassandra_port}"], user='root')
                logging.info("Cassandra Online")
                cass_client.connect()
                logging.info("Connected Clients to Cassandra")
                return
            except Exception as ex:
                logging.warning("Can't connect to Cassandra: %s", str(ex))
                time.sleep(1)

        raise Exception("Can't wait Cassandra to start")

    def start(self, destroy_dirs=True):
        logging.debug("Cluster start called. is_up={}, destroy_dirs={}".format(self.is_up, destroy_dirs))
        if self.is_up:
            return

        try:
            self.cleanup()
        except Exception as e:
            logging.warning("Cleanup failed:{e}")

        try:
            # clickhouse_pull_cmd = self.base_cmd + ['pull']
            # print(f"Pulling images for {self.base_cmd}")
            # retry_exception(10, 5, subprocess_check_call, Exception, clickhouse_pull_cmd)

            if destroy_dirs and p.exists(self.instances_dir):
                logging.debug(("Removing instances dir %s", self.instances_dir))
                shutil.rmtree(self.instances_dir)

            for instance in list(self.instances.values()):
                logging.debug(('Setup directory for instance: {} destroy_dirs: {}'.format(instance.name, destroy_dirs)))
                instance.create_dir(destroy_dir=destroy_dirs)

            self.docker_client = docker.DockerClient(base_url='unix:///var/run/docker.sock', version=self.docker_api_version, timeout=180)

            common_opts = ['up', '-d']

            if self.with_zookeeper and self.base_zookeeper_cmd:
<<<<<<< HEAD
                logging.debug('Setup ZooKeeper')
                env = os.environ.copy()
                if not self.zookeeper_use_tmpfs:
                    env['ZK_FS'] = 'bind'
                    for i in range(1, 4):
                        zk_data_path = self.instances_dir + '/zkdata' + str(i)
                        zk_log_data_path = self.instances_dir + '/zklog' + str(i)
                        if not os.path.exists(zk_data_path):
                            os.mkdir(zk_data_path)
                        if not os.path.exists(zk_log_data_path):
                            os.mkdir(zk_log_data_path)
                        env['ZK_DATA' + str(i)] = zk_data_path
                        env['ZK_DATA_LOG' + str(i)] = zk_log_data_path
                run_and_check(self.base_zookeeper_cmd + common_opts, env=env)
=======
                if self.use_keeper:
                    print('Setup Keeper')
                    binary_path = self.server_bin_path
                    if binary_path.endswith('-server'):
                        binary_path = binary_path[:-len('-server')]

                    self.env['keeper_binary'] = binary_path
                    self.env['image'] = "yandex/clickhouse-integration-test:" + self.docker_base_tag
                    self.env['user'] = str(os.getuid())
                    if not self.zookeeper_use_tmpfs:
                        self.env['keeper_fs'] = 'bind'

                    for i in range (1, 4):
                        instance_dir = p.join(self.instances_dir, f"keeper{i}")
                        logs_dir = p.join(instance_dir, "logs")
                        configs_dir = p.join(instance_dir, "configs")
                        coordination_dir = p.join(instance_dir, "coordination")
                        if not os.path.exists(instance_dir):
                            os.mkdir(instance_dir)
                            os.mkdir(configs_dir)
                            os.mkdir(logs_dir)
                            if not self.zookeeper_use_tmpfs:
                                os.mkdir(coordination_dir)
                            shutil.copy(os.path.join(HELPERS_DIR, f'keeper_config{i}.xml'), configs_dir)

                        self.env[f'keeper_logs_dir{i}'] = p.abspath(logs_dir)
                        self.env[f'keeper_config_dir{i}'] = p.abspath(configs_dir)
                        if not self.zookeeper_use_tmpfs:
                            self.env[f'keeper_db_dir{i}'] = p.abspath(coordination_dir)
                else:
                    print('Setup ZooKeeper')
                    if not self.zookeeper_use_tmpfs:
                        self.env['ZK_FS'] = 'bind'
                        for i in range(1, 4):
                            zk_data_path = self.instances_dir + '/zkdata' + str(i)
                            zk_log_data_path = self.instances_dir + '/zklog' + str(i)
                            if not os.path.exists(zk_data_path):
                                os.mkdir(zk_data_path)
                            if not os.path.exists(zk_log_data_path):
                                os.mkdir(zk_log_data_path)
                            self.env['ZK_DATA' + str(i)] = zk_data_path
                            self.env['ZK_DATA_LOG' + str(i)] = zk_log_data_path

                run_and_check(self.base_zookeeper_cmd + common_opts, env=self.env)
>>>>>>> efe70aaa
                for command in self.pre_zookeeper_commands:
                    self.run_kazoo_commands_with_retries(command, repeats=5)
                self.wait_zookeeper_to_start()

            if self.with_mysql_client and self.base_mysql_client_cmd:
                logging.debug('Setup MySQL Client')
                subprocess_check_call(self.base_mysql_client_cmd + common_opts)
                self.wait_mysql_client_to_start()

            if self.with_mysql and self.base_mysql_cmd:
                logging.debug('Setup MySQL')
                if os.path.exists(self.mysql_dir):
                    shutil.rmtree(self.mysql_dir)
                os.makedirs(self.mysql_logs_dir)
                os.chmod(self.mysql_logs_dir, stat.S_IRWXO)
                subprocess_check_call(self.base_mysql_cmd + common_opts)
                self.wait_mysql_to_start()

            if self.with_mysql8 and self.base_mysql8_cmd:
                logging.debug('Setup MySQL 8')
                if os.path.exists(self.mysql8_dir):
                    shutil.rmtree(self.mysql8_dir)
                os.makedirs(self.mysql8_logs_dir)
                os.chmod(self.mysql8_logs_dir, stat.S_IRWXO)
                subprocess_check_call(self.base_mysql8_cmd + common_opts)
                self.wait_mysql8_to_start()

            if self.with_mysql_cluster and self.base_mysql_cluster_cmd:
                print('Setup MySQL')
                if os.path.exists(self.mysql_cluster_dir):
                    shutil.rmtree(self.mysql_cluster_dir)
                os.makedirs(self.mysql_cluster_logs_dir)
                os.chmod(self.mysql_cluster_logs_dir, stat.S_IRWXO)

                subprocess_check_call(self.base_mysql_cluster_cmd + common_opts)
                self.wait_mysql_cluster_to_start()

            if self.with_postgres and self.base_postgres_cmd:
                logging.debug('Setup Postgres')
                if os.path.exists(self.postgres_dir):
                    shutil.rmtree(self.postgres_dir)
                os.makedirs(self.postgres_logs_dir)
                os.chmod(self.postgres_logs_dir, stat.S_IRWXO)

                subprocess_check_call(self.base_postgres_cmd + common_opts)
                self.wait_postgres_to_start()

            if self.with_postgres_cluster and self.base_postgres_cluster_cmd:
                print('Setup Postgres')
                os.makedirs(self.postgres2_logs_dir)
                os.chmod(self.postgres2_logs_dir, stat.S_IRWXO)
                os.makedirs(self.postgres3_logs_dir)
                os.chmod(self.postgres3_logs_dir, stat.S_IRWXO)
                os.makedirs(self.postgres4_logs_dir)
                os.chmod(self.postgres4_logs_dir, stat.S_IRWXO)
                subprocess_check_call(self.base_postgres_cluster_cmd + common_opts)
                self.wait_postgres_cluster_to_start()

            if self.with_kafka and self.base_kafka_cmd:
                logging.debug('Setup Kafka')
                subprocess_check_call(self.base_kafka_cmd + common_opts + ['--renew-anon-volumes'])
                self.wait_kafka_is_available(self.kafka_docker_id, self.kafka_port)
                self.wait_schema_registry_to_start()

            if self.with_kerberized_kafka and self.base_kerberized_kafka_cmd:
<<<<<<< HEAD
                logging.debug('Setup kerberized kafka')
                run_and_check(self.base_kerberized_kafka_cmd + common_opts + ['--renew-anon-volumes'])
                self.wait_kafka_is_available(self.kerberized_kafka_docker_id, self.kerberized_kafka_port, 100)

=======
                print('Setup kerberized kafka')
                self.env['KERBERIZED_KAFKA_DIR'] = instance.path + '/'
                run_and_check(self.base_kerberized_kafka_cmd + common_opts + ['--renew-anon-volumes'], env=self.env)
                self.kerberized_kafka_docker_id = self.get_instance_docker_id('kerberized_kafka1')
>>>>>>> efe70aaa
            if self.with_rabbitmq and self.base_rabbitmq_cmd:
                logging.debug('Setup RabbitMQ')
                os.makedirs(self.rabbitmq_logs_dir)
                os.chmod(self.rabbitmq_logs_dir, stat.S_IRWXO)
                subprocess_check_call(self.base_rabbitmq_cmd + common_opts + ['--renew-anon-volumes'])
                self.rabbitmq_docker_id = self.get_instance_docker_id('rabbitmq1')
                self.wait_rabbitmq_to_start()

            if self.with_hdfs and self.base_hdfs_cmd:
                logging.debug('Setup HDFS')
                os.makedirs(self.hdfs_logs_dir)
                os.chmod(self.hdfs_logs_dir, stat.S_IRWXO)
                subprocess_check_call(self.base_hdfs_cmd + common_opts)
                hdfs_api = self.make_hdfs_api()
                self.wait_hdfs_to_start(hdfs_api)

            if self.with_kerberized_hdfs and self.base_kerberized_hdfs_cmd:
<<<<<<< HEAD
                logging.debug('Setup kerberized HDFS')
                os.makedirs(self.hdfs_kerberized_logs_dir)
                os.chmod(self.hdfs_kerberized_logs_dir, stat.S_IRWXO)
                run_and_check(self.base_kerberized_hdfs_cmd + common_opts)
                hdfs_api = self.make_hdfs_api(kerberized=True)
                self.wait_hdfs_to_start(hdfs_api)
=======
                print('Setup kerberized HDFS')
                self.env['KERBERIZED_HDFS_DIR'] = instance.path + '/'
                run_and_check(self.base_kerberized_hdfs_cmd + common_opts, env=self.env)
                self.make_hdfs_api(kerberized=True)
                self.wait_hdfs_to_start(timeout=300)
>>>>>>> efe70aaa

            if self.with_mongo and self.base_mongo_cmd:
                logging.debug('Setup Mongo')
                run_and_check(self.base_mongo_cmd + common_opts)
                self.wait_mongo_to_start(30)

            if self.with_redis and self.base_redis_cmd:
                logging.debug('Setup Redis')
                subprocess_check_call(self.base_redis_cmd + common_opts)
                time.sleep(10)

            if self.with_minio and self.base_minio_cmd:
<<<<<<< HEAD
                # Copy minio certificates to minio/certs
                os.mkdir(self.minio_dir)
                if self.minio_certs_dir is None:
                    os.mkdir(os.path.join(self.minio_dir, 'certs'))
                else:
                    shutil.copytree(os.path.join(self.base_dir, self.minio_certs_dir), os.path.join(self.minio_dir, 'certs'))
=======
                prev_ca_certs = os.environ.get('SSL_CERT_FILE')
                if self.minio_certs_dir:
                    minio_certs_dir = p.join(self.base_dir, self.minio_certs_dir)
                    self.env['MINIO_CERTS_DIR'] = minio_certs_dir
                    # Minio client (urllib3) uses SSL_CERT_FILE for certificate validation.
                    os.environ['SSL_CERT_FILE'] = p.join(minio_certs_dir, 'public.crt')
                else:
                    # Attach empty certificates directory to ensure non-secure mode.
                    minio_certs_dir = p.join(self.instances_dir, 'empty_minio_certs_dir')
                    os.mkdir(minio_certs_dir)
                    self.env['MINIO_CERTS_DIR'] = minio_certs_dir
>>>>>>> efe70aaa

                minio_start_cmd = self.base_minio_cmd + common_opts

                logging.info("Trying to create Minio instance by command %s", ' '.join(map(str, minio_start_cmd)))
<<<<<<< HEAD
                run_and_check(minio_start_cmd)
                logging.info("Trying to connect to Minio...")
                self.wait_minio_to_start(secure=self.minio_certs_dir is not None)
=======
                run_and_check(minio_start_cmd, env=self.env)

                try:
                    logging.info("Trying to connect to Minio...")
                    self.wait_minio_to_start(secure=self.minio_certs_dir is not None)
                finally:
                    # Safely return previous value of SSL_CERT_FILE environment variable.
                    if self.minio_certs_dir:
                        if prev_ca_certs:
                            os.environ['SSL_CERT_FILE'] = prev_ca_certs
                        else:
                            os.environ.pop('SSL_CERT_FILE')
>>>>>>> efe70aaa

            if self.with_cassandra and self.base_cassandra_cmd:
                subprocess_check_call(self.base_cassandra_cmd + ['up', '-d'])
                self.wait_cassandra_to_start()

            _create_env_file(os.path.join(self.env_file), self.env_variables)

            clickhouse_start_cmd = self.base_cmd + ['up', '-d', '--no-recreate']
<<<<<<< HEAD
            logging.debug(("Trying to create ClickHouse instance by command %s", ' '.join(map(str, clickhouse_start_cmd))))
            self.up_called = True
            subprocess_check_call(clickhouse_start_cmd)
            logging.debug("ClickHouse instance created")
=======
            print(("Trying to create ClickHouse instance by command %s", ' '.join(map(str, clickhouse_start_cmd))))
            run_and_check(clickhouse_start_cmd, env=self.env)
            print("ClickHouse instance created")
>>>>>>> efe70aaa

            start_timeout = 60.0  # seconds
            for instance in self.instances.values():
                instance.docker_client = self.docker_client
                instance.ip_address = self.get_instance_ip(instance.name)

                logging.debug("Waiting for ClickHouse start...")
                instance.wait_for_start(start_timeout)
                logging.debug("ClickHouse started")

                instance.client = Client(instance.ip_address, command=self.client_bin_path)

            self.is_up = True

        except BaseException as e:
            logging.debug("Failed to start cluster: ")
            logging.debug(str(e))
            logging.debug(traceback.print_exc())
            self.shutdown()
            raise

    def shutdown(self, kill=True):
        sanitizer_assert_instance = None
<<<<<<< HEAD
        fatal_log = None
        if self.up_called:
            with open(self.docker_logs_path, "w+") as f:
                try:
                    subprocess.check_call(self.base_cmd + ['logs'], stdout=f)   # STYLE_CHECK_ALLOW_SUBPROCESS_CHECK_CALL
                except Exception as e:
                    logging.debug("Unable to get logs from docker.")
                f.seek(0)
                for line in f:
                    if SANITIZER_SIGN in line:
                        sanitizer_assert_instance = line.split('|')[0].strip()
                        break

            for name, instance in self.instances.items():
                try:
                    if not instance.is_up:
                        continue
                    if instance.contains_in_log(SANITIZER_SIGN):
                        sanitizer_assert_instance = instance.grep_in_log(SANITIZER_SIGN)
                        logging.ERROR(f"Sanitizer in instance {name} log {sanitizer_assert_instance}")

                    if instance.contains_in_log("Fatal"):
                        fatal_log = instance.grep_in_log("Fatal")
                        logging.ERROR(f"Crash in instance {name} fatal log {fatal_log}")
                except Exception as e:
                    logging.error(f"Failed to check fails in logs: {e}")

            if kill:
                try:
                    subprocess_check_call(self.base_cmd + ['stop', '--timeout', '20'])
                except Exception as e:
                    logging.debug("Kill command failed during shutdown. {}".format(repr(e)))
                    logging.debug("Trying to kill forcefully")
                    subprocess_check_call(self.base_cmd + ['kill'])
=======
        with open(self.docker_logs_path, "w+") as f:
            try:
                subprocess.check_call(self.base_cmd + ['logs'], env=self.env, stdout=f)   # STYLE_CHECK_ALLOW_SUBPROCESS_CHECK_CALL
            except Exception as e:
                print("Unable to get logs from docker.")
            f.seek(0)
            for line in f:
                if SANITIZER_SIGN in line:
                    sanitizer_assert_instance = line.split('|')[0].strip()
                    break
>>>>>>> efe70aaa

            try:
<<<<<<< HEAD
                subprocess_check_call(self.base_cmd + ['down', '--volumes'])
=======
                run_and_check(self.base_cmd + ['stop', '--timeout', '20'], env=self.env)
>>>>>>> efe70aaa
            except Exception as e:
                logging.debug("Down + remove orphans failed durung shutdown. {}".format(repr(e)))

<<<<<<< HEAD
        self.cleanup()
=======
        try:
            run_and_check(self.base_cmd + ['down', '--volumes', '--remove-orphans'], env=self.env)
        except Exception as e:
            print("Down + remove orphans failed durung shutdown. {}".format(repr(e)))
>>>>>>> efe70aaa

        self.is_up = False

        self.docker_client = None

        for instance in list(self.instances.values()):
            instance.docker_client = None
            instance.ip_address = None
            instance.client = None

        if not self.zookeeper_use_tmpfs:
            for i in range(1, 4):
                zk_data_path = self.instances_dir + '/zkdata' + str(i)
                zk_log_data_path = self.instances_dir + '/zklog' + str(i)
                if os.path.exists(zk_data_path):
                    shutil.rmtree(zk_data_path)
                if os.path.exists(zk_log_data_path):
                    shutil.rmtree(zk_log_data_path)

        if sanitizer_assert_instance is not None:
            raise Exception(
                "Sanitizer assert found in {} for instance {}".format(self.docker_logs_path, sanitizer_assert_instance))


    def pause_container(self, instance_name):
        subprocess_check_call(self.base_cmd + ['pause', instance_name])

    #    subprocess_check_call(self.base_cmd + ['kill', '-s SIGSTOP', instance_name])

    def unpause_container(self, instance_name):
        subprocess_check_call(self.base_cmd + ['unpause', instance_name])

    #    subprocess_check_call(self.base_cmd + ['kill', '-s SIGCONT', instance_name])

    def open_bash_shell(self, instance_name):
        os.system(' '.join(self.base_cmd + ['exec', instance_name, '/bin/bash']))

    def get_kazoo_client(self, zoo_instance_name):
        zk = KazooClient(hosts=self.get_instance_ip(zoo_instance_name))
        zk.start()
        return zk

    def run_kazoo_commands_with_retries(self, kazoo_callback, zoo_instance_name='zoo1', repeats=1, sleep_for=1):
        for i in range(repeats - 1):
            try:
                kazoo_callback(self.get_kazoo_client(zoo_instance_name))
                return
            except KazooException as e:
                logging.debug(repr(e))
                time.sleep(sleep_for)

        kazoo_callback(self.get_kazoo_client(zoo_instance_name))

    def add_zookeeper_startup_command(self, command):
        self.pre_zookeeper_commands.append(command)

    def stop_zookeeper_nodes(self, zk_nodes):
        for n in zk_nodes:
            logging.info("Stopping zookeeper node: %s", n)
            subprocess_check_call(self.base_zookeeper_cmd + ["stop", n])

    def start_zookeeper_nodes(self, zk_nodes):
        for n in zk_nodes:
            logging.info("Starting zookeeper node: %s", n)
            subprocess_check_call(self.base_zookeeper_cmd + ["start", n])


CLICKHOUSE_START_COMMAND = "clickhouse server --config-file=/etc/clickhouse-server/config.xml" \
                           " --log-file=/var/log/clickhouse-server/clickhouse-server.log " \
                           " --errorlog-file=/var/log/clickhouse-server/clickhouse-server.err.log"

CLICKHOUSE_STAY_ALIVE_COMMAND = 'bash -c "{} --daemon; tail -f /dev/null"'.format(CLICKHOUSE_START_COMMAND)

DOCKER_COMPOSE_TEMPLATE = '''
version: '2.3'
services:
    {name}:
        image: {image}:{tag}
        hostname: {hostname}
        volumes:
            - {instance_config_dir}:/etc/clickhouse-server/
            - {db_dir}:/var/lib/clickhouse/
            - {logs_dir}:/var/log/clickhouse-server/
            - /etc/passwd:/etc/passwd:ro
            {binary_volume}
            {odbc_bridge_volume}
            {library_bridge_volume}
            {odbc_ini_path}
            {keytab_path}
            {krb5_conf}
        entrypoint: {entrypoint_cmd}
        tmpfs: {tmpfs}
        cap_add:
            - SYS_PTRACE
            - NET_ADMIN
            - IPC_LOCK
            - SYS_NICE
        depends_on: {depends_on}
        user: '{user}'
        env_file:
            - {env_file}
        security_opt:
            - label:disable
        dns_opt:
            - attempts:2
            - timeout:1
            - inet6
            - rotate
        {networks}
            {app_net}
                {ipv4_address}
                {ipv6_address}
                {net_aliases}
                    {net_alias1}
'''


class ClickHouseInstance:

    def __init__(
            self, cluster, base_path, name, base_config_dir, custom_main_configs, custom_user_configs,
            custom_dictionaries,
            macros, with_zookeeper, zookeeper_config_path, with_mysql_client,  with_mysql, with_mysql8, with_mysql_cluster, with_kafka, with_kerberized_kafka,
            with_rabbitmq, with_kerberized_hdfs, with_mongo, with_redis, with_minio,
            with_cassandra, server_bin_path, odbc_bridge_bin_path, library_bridge_bin_path, clickhouse_path_dir, with_odbc_drivers, with_postgres, with_postgres_cluster,
            hostname=None, env_variables=None,
            image="yandex/clickhouse-integration-test", tag="latest",
            stay_alive=False, ipv4_address=None, ipv6_address=None, with_installed_binary=False, tmpfs=None):

        self.name = name
        self.base_cmd = cluster.base_cmd
        self.docker_id = cluster.get_instance_docker_id(self.name)
        self.cluster = cluster
        self.hostname = hostname if hostname is not None else self.name

        self.tmpfs = tmpfs or []
        self.base_config_dir = p.abspath(p.join(base_path, base_config_dir)) if base_config_dir else None
        self.custom_main_config_paths = [p.abspath(p.join(base_path, c)) for c in custom_main_configs]
        self.custom_user_config_paths = [p.abspath(p.join(base_path, c)) for c in custom_user_configs]
        self.custom_dictionaries_paths = [p.abspath(p.join(base_path, c)) for c in custom_dictionaries]
        self.clickhouse_path_dir = p.abspath(p.join(base_path, clickhouse_path_dir)) if clickhouse_path_dir else None
        self.kerberos_secrets_dir = p.abspath(p.join(base_path, 'secrets'))
        self.macros = macros if macros is not None else {}
        self.with_zookeeper = with_zookeeper
        self.zookeeper_config_path = zookeeper_config_path

        self.server_bin_path = server_bin_path
        self.odbc_bridge_bin_path = odbc_bridge_bin_path
        self.library_bridge_bin_path = library_bridge_bin_path

        self.with_mysql_client = with_mysql_client
        self.with_mysql = with_mysql
        self.with_mysql8 = with_mysql8
        self.with_mysql_cluster = with_mysql_cluster
        self.with_postgres = with_postgres
        self.with_postgres_cluster = with_postgres_cluster
        self.with_kafka = with_kafka
        self.with_kerberized_kafka = with_kerberized_kafka
        self.with_rabbitmq = with_rabbitmq
        self.with_kerberized_hdfs = with_kerberized_hdfs
        self.with_mongo = with_mongo
        self.with_redis = with_redis
        self.with_minio = with_minio
        self.with_cassandra = with_cassandra

        self.path = p.join(self.cluster.instances_dir, name)
        self.docker_compose_path = p.join(self.path, 'docker-compose.yml')
        self.env_variables = env_variables or {}
        self.env_file = None
        if with_odbc_drivers:
            self.odbc_ini_path = self.path + "/odbc.ini:/etc/odbc.ini"
            self.with_mysql = True
        else:
            self.odbc_ini_path = ""

        if with_kerberized_kafka or with_kerberized_hdfs:
            self.keytab_path = '- ' + os.path.dirname(self.docker_compose_path) + "/secrets:/tmp/keytab"
            self.krb5_conf = '- ' + os.path.dirname(self.docker_compose_path) + "/secrets/krb.conf:/etc/krb5.conf:ro"
        else:
            self.keytab_path = ""
            self.krb5_conf = ""

        self.docker_client = None
        self.ip_address = None
        self.client = None
        self.image = image
        self.tag = tag
        self.stay_alive = stay_alive
        self.ipv4_address = ipv4_address
        self.ipv6_address = ipv6_address
        self.with_installed_binary = with_installed_binary
        self.env_file = os.path.join(os.path.dirname(self.docker_compose_path), DEFAULT_ENV_NAME)
        self.is_up = False


    def is_built_with_sanitizer(self, sanitizer_name=''):
        build_opts = self.query("SELECT value FROM system.build_options WHERE name = 'CXX_FLAGS'")
        return "-fsanitize={}".format(sanitizer_name) in build_opts

    def is_built_with_thread_sanitizer(self):
        return self.is_built_with_sanitizer('thread')

    def is_built_with_address_sanitizer(self):
        return self.is_built_with_sanitizer('address')

    def is_built_with_memory_sanitizer(self):
        return self.is_built_with_sanitizer('memory')

    # Connects to the instance via clickhouse-client, sends a query (1st argument) and returns the answer
    def query(self, sql, stdin=None, timeout=None, settings=None, user=None, password=None, database=None,
              ignore_error=False):
        return self.client.query(sql, stdin=stdin, timeout=timeout, settings=settings, user=user, password=password,
                                 database=database, ignore_error=ignore_error)

    def query_with_retry(self, sql, stdin=None, timeout=None, settings=None, user=None, password=None, database=None,
                         ignore_error=False,
                         retry_count=20, sleep_time=0.5, check_callback=lambda x: True):
        result = None
        for i in range(retry_count):
            try:
                result = self.query(sql, stdin=stdin, timeout=timeout, settings=settings, user=user, password=password,
                                    database=database, ignore_error=ignore_error)
                if check_callback(result):
                    return result
                time.sleep(sleep_time)
            except Exception as ex:
                logging.debug("Retry {} got exception {}".format(i + 1, ex))
                time.sleep(sleep_time)

        if result is not None:
            return result
        raise Exception("Can't execute query {}".format(sql))

    # As query() but doesn't wait response and returns response handler
    def get_query_request(self, *args, **kwargs):
        return self.client.get_query_request(*args, **kwargs)

    # Connects to the instance via clickhouse-client, sends a query (1st argument), expects an error and return its code
    def query_and_get_error(self, sql, stdin=None, timeout=None, settings=None, user=None, password=None,
                            database=None):
        return self.client.query_and_get_error(sql, stdin=stdin, timeout=timeout, settings=settings, user=user,
                                               password=password, database=database)

    # The same as query_and_get_error but ignores successful query.
    def query_and_get_answer_with_error(self, sql, stdin=None, timeout=None, settings=None, user=None, password=None,
                                        database=None):
        return self.client.query_and_get_answer_with_error(sql, stdin=stdin, timeout=timeout, settings=settings,
                                                           user=user, password=password, database=database)

    # Connects to the instance via HTTP interface, sends a query and returns the answer
    def http_query(self, sql, data=None, params=None, user=None, password=None, expect_fail_and_get_error=False):
        if params is None:
            params = {}
        else:
            params = params.copy()

        params["query"] = sql

        auth = None
        if user and password:
            auth = requests.auth.HTTPBasicAuth(user, password)
        elif user:
            auth = requests.auth.HTTPBasicAuth(user, '')
        url = "http://" + self.ip_address + ":8123/?" + urllib.parse.urlencode(params)

        if data:
            r = requests.post(url, data, auth=auth)
        else:
            r = requests.get(url, auth=auth)

        def http_code_and_message():
            code = r.status_code
            return str(code) + " " + http.client.responses[code] + ": " + r.text

        if expect_fail_and_get_error:
            if r.ok:
                raise Exception("ClickHouse HTTP server is expected to fail, but succeeded: " + r.text)
            return http_code_and_message()
        else:
            if not r.ok:
                raise Exception("ClickHouse HTTP server returned " + http_code_and_message())
            return r.text

    # Connects to the instance via HTTP interface, sends a query and returns the answer
    def http_request(self, url, method='GET', params=None, data=None, headers=None):
        url = "http://" + self.ip_address + ":8123/" + url
        return requests.request(method=method, url=url, params=params, data=data, headers=headers)

    # Connects to the instance via HTTP interface, sends a query, expects an error and return the error message
    def http_query_and_get_error(self, sql, data=None, params=None, user=None, password=None):
        return self.http_query(sql=sql, data=data, params=params, user=user, password=password,
                               expect_fail_and_get_error=True)

    def stop_clickhouse(self, stop_wait_sec=30, kill=False):
        if not self.stay_alive:
            raise Exception("clickhouse can be stopped only with stay_alive=True instance")
        try:
            ps_clickhouse = self.exec_in_container(["bash", "-c", "ps -C clickhouse"], user='root')
            if ps_clickhouse == "  PID TTY      STAT   TIME COMMAND" :
                logging.warning("ClickHouse process already stopped")
                return

            self.exec_in_container(["bash", "-c", "pkill {} clickhouse".format("-9" if kill else "")], user='root')
            time.sleep(stop_wait_sec)
            ps_clickhouse = self.exec_in_container(["bash", "-c", "ps -C clickhouse"], user='root')
            if ps_clickhouse != "  PID TTY      STAT   TIME COMMAND" :
                logging.warning(f"Force kill clickhouse in stop_clickhouse. ps:{ps_clickhouse}")
                self.stop_clickhouse(kill=True)
        except Exception as e:
            logging.warning(f"Stop ClickHouse raised an error {e}")

    def start_clickhouse(self, start_wait_sec=30):
        if not self.stay_alive:
            raise Exception("clickhouse can be started again only with stay_alive=True instance")

        self.exec_in_container(["bash", "-c", "{} --daemon".format(CLICKHOUSE_START_COMMAND)], user=str(os.getuid()))
        # wait start
        from helpers.test_tools import assert_eq_with_retry
        assert_eq_with_retry(self, "select 1", "1", retry_count=int(start_wait_sec / 0.5), sleep_time=0.5)

    def restart_clickhouse(self, stop_start_wait_sec=30, kill=False):
        self.stop_clickhouse(stop_start_wait_sec, kill)
        self.start_clickhouse(stop_start_wait_sec)

    def exec_in_container(self, cmd, detach=False, nothrow=False, **kwargs):
        container_id = self.get_docker_handle().id
        return self.cluster.exec_in_container(container_id, cmd, detach, nothrow, **kwargs)

    def contains_in_log(self, substring):
        result = self.exec_in_container(
            ["bash", "-c", '[ -f /var/log/clickhouse-server/clickhouse-server.log ] && grep "{}" /var/log/clickhouse-server/clickhouse-server.log || true'.format(substring)])
        return len(result) > 0

    def grep_in_log(self, substring):
        logging.debug(f"grep in log called {substring}")
        result = self.exec_in_container(
            ["bash", "-c", 'grep "{}" /var/log/clickhouse-server/clickhouse-server.log || true'.format(substring)])
        logging.debug(f"grep result {result}")
        return result

    def count_in_log(self, substring):
        result = self.exec_in_container(
            ["bash", "-c", 'grep "{}" /var/log/clickhouse-server/clickhouse-server.log | wc -l'.format(substring)])
        return result

    def wait_for_log_line(self, regexp, filename='/var/log/clickhouse-server/clickhouse-server.log', timeout=30, repetitions=1, look_behind_lines=100):
        start_time = time.time()
        result = self.exec_in_container(
            ["bash", "-c", 'timeout {} tail -Fn{} "{}" | grep -Em {} {}'.format(timeout, look_behind_lines, filename, repetitions, shlex.quote(regexp))])

        # if repetitions>1 grep will return success even if not enough lines were collected,
        if repetitions>1 and len(result.splitlines()) < repetitions:
            logging.debug("wait_for_log_line: those lines were found during {} seconds:".format(timeout))
            logging.debug(result)
            raise Exception("wait_for_log_line: Not enough repetitions: {} found, while {} expected".format(len(result.splitlines()), repetitions))

        wait_duration = time.time() - start_time

        logging.debug('{} log line matching "{}" appeared in a {} seconds'.format(repetitions, regexp, wait_duration))
        return wait_duration

    def file_exists(self, path):
        return self.exec_in_container(
            ["bash", "-c", "echo $(if [ -e '{}' ]; then echo 'yes'; else echo 'no'; fi)".format(path)]) == 'yes\n'

    def copy_file_to_container(self, local_path, dest_path):
        container_id = self.get_docker_handle().id
        return self.cluster.copy_file_to_container(container_id, local_path, dest_path)

    def get_process_pid(self, process_name):
        output = self.exec_in_container(["bash", "-c",
                                         "ps ax | grep '{}' | grep -v 'grep' | grep -v 'bash -c' | awk '{{print $1}}'".format(
                                             process_name)])
        if output:
            try:
                pid = int(output.split('\n')[0].strip())
                return pid
            except:
                return None
        return None

    def restart_with_latest_version(self, stop_start_wait_sec=120, callback_onstop=None, signal=60):
        if not self.stay_alive:
            raise Exception("Cannot restart not stay alive container")
        self.exec_in_container(["bash", "-c", "pkill -{} clickhouse".format(signal)], user='root')
        retries = int(stop_start_wait_sec / 0.5)
        local_counter = 0
        # wait stop
        while local_counter < retries:
            if not self.get_process_pid("clickhouse server"):
                break
            time.sleep(0.5)
            local_counter += 1

        # force kill if server hangs
        if self.get_process_pid("clickhouse server"):
            # server can die before kill, so don't throw exception, it's expected
            self.exec_in_container(["bash", "-c", "pkill -{} clickhouse".format(9)], nothrow=True, user='root')

        if callback_onstop:
            callback_onstop(self)
        self.exec_in_container(
            ["bash", "-c", "cp /usr/share/clickhouse_fresh /usr/bin/clickhouse && chmod 777 /usr/bin/clickhouse"],
            user='root')
        self.exec_in_container(["bash", "-c",
                                "cp /usr/share/clickhouse-odbc-bridge_fresh /usr/bin/clickhouse-odbc-bridge && chmod 777 /usr/bin/clickhouse"],
                               user='root')
        self.exec_in_container(["bash", "-c", "{} --daemon".format(CLICKHOUSE_START_COMMAND)], user=str(os.getuid()))
        from helpers.test_tools import assert_eq_with_retry

        # wait start
        assert_eq_with_retry(self, "select 1", "1", retry_count=retries)

    def get_docker_handle(self):
        return self.cluster.get_docker_handle(self.docker_id)

    def stop(self):
        self.get_docker_handle().stop()

    def start(self):
        self.get_docker_handle().start()

    def wait_for_start(self, start_timeout=None, connection_timeout=None):

        if start_timeout is None or start_timeout <= 0:
            raise Exception("Invalid timeout: {}".format(start_timeout))

        if connection_timeout is not None and connection_timeout < start_timeout:
            raise Exception("Connection timeout {} should be grater then start timeout {}"
                            .format(connection_timeout, start_timeout))

        start_time = time.time()
        prev_rows_in_log = 0

        def has_new_rows_in_log():
            nonlocal prev_rows_in_log
            try:
                rows_in_log = int(self.count_in_log(".*").strip())
                res = rows_in_log > prev_rows_in_log
                prev_rows_in_log = rows_in_log
                return res
            except ValueError:
                return False

        while True:
            handle = self.get_docker_handle()
            status = handle.status
            if status == 'exited':
                raise Exception("Instance `{}' failed to start. Container status: {}, logs: {}"
                                .format(self.name, status, handle.logs().decode('utf-8')))

            deadline = start_time + start_timeout
            # It is possible that server starts slowly.
            # If container is running, and there is some progress in log, check connection_timeout.
            if connection_timeout and status == 'running' and has_new_rows_in_log():
                deadline = start_time + connection_timeout

            current_time = time.time()
            if current_time >= deadline:
                raise Exception("Timed out while waiting for instance `{}' with ip address {} to start. "
                                "Container status: {}, logs: {}".format(self.name, self.ip_address, status,
                                                                        handle.logs().decode('utf-8')))

            socket_timeout = min(start_timeout, deadline - current_time)

            # Repeatedly poll the instance address until there is something that listens there.
            # Usually it means that ClickHouse is ready to accept queries.
            try:
                sock = socket.socket(socket.AF_INET, socket.SOCK_STREAM)
                sock.settimeout(socket_timeout)
                sock.connect((self.ip_address, 9000))
                self.is_up = True
                return
            except socket.timeout:
                continue
            except socket.error as e:
                if e.errno == errno.ECONNREFUSED or e.errno == errno.EHOSTUNREACH or e.errno == errno.ENETUNREACH:
                    time.sleep(0.1)
                else:
                    raise
            finally:
                sock.close()

    @staticmethod
    def dict_to_xml(dictionary):
        xml_str = dict2xml(dictionary, wrap="yandex", indent="  ", newlines=True)
        return xml_str

    @property
    def odbc_drivers(self):
        if self.odbc_ini_path:
            return {
                "SQLite3": {
                    "DSN": "sqlite3_odbc",
                    "Database": "/tmp/sqliteodbc",
                    "Driver": "/usr/lib/x86_64-linux-gnu/odbc/libsqlite3odbc.so",
                    "Setup": "/usr/lib/x86_64-linux-gnu/odbc/libsqlite3odbc.so",
                },
                "MySQL": {
                    "DSN": "mysql_odbc",
                    "Driver": "/usr/lib/x86_64-linux-gnu/odbc/libmyodbc.so",
                    "Database": "clickhouse",
                    "Uid": "root",
                    "Pwd": "clickhouse",
                    "Server": self.cluster.mysql_host,
                },
                "PostgreSQL": {
                    "DSN": "postgresql_odbc",
                    "Database": "postgres",
                    "UserName": "postgres",
                    "Password": "mysecretpassword",
                    "Port": str(self.cluster.postgres_port),
                    "Servername": self.cluster.postgres_host,
                    "Protocol": "9.3",
                    "ReadOnly": "No",
                    "RowVersioning": "No",
                    "ShowSystemTables": "No",
                    "Driver": "/usr/lib/x86_64-linux-gnu/odbc/psqlodbca.so",
                    "Setup": "/usr/lib/x86_64-linux-gnu/odbc/libodbcpsqlS.so",
                    "ConnSettings": "",
                }
            }
        else:
            return {}

    def _create_odbc_config_file(self):
        with open(self.odbc_ini_path.split(':')[0], 'w') as f:
            for driver_setup in list(self.odbc_drivers.values()):
                f.write("[{}]\n".format(driver_setup["DSN"]))
                for key, value in list(driver_setup.items()):
                    if key != "DSN":
                        f.write(key + "=" + value + "\n")

    def replace_config(self, path_to_config, replacement):
        self.exec_in_container(["bash", "-c", "echo '{}' > {}".format(replacement, path_to_config)])

    def create_dir(self, destroy_dir=True):
        """Create the instance directory and all the needed files there."""

        if destroy_dir:
            self.destroy_dir()
        elif p.exists(self.path):
            return

        os.makedirs(self.path)

        instance_config_dir = p.abspath(p.join(self.path, 'configs'))
        os.makedirs(instance_config_dir)
        os.chmod(instance_config_dir, stat.S_IRWXO)

        logging.debug("Copy common default production configuration from {}".format(self.base_config_dir))
        shutil.copyfile(p.join(self.base_config_dir, 'config.xml'), p.join(instance_config_dir, 'config.xml'))
        shutil.copyfile(p.join(self.base_config_dir, 'users.xml'), p.join(instance_config_dir, 'users.xml'))

        logging.debug("Create directory for configuration generated in this helper")
        # used by all utils with any config
        conf_d_dir = p.abspath(p.join(instance_config_dir, 'conf.d'))
        os.mkdir(conf_d_dir)

        logging.debug("Create directory for common tests configuration")
        # used by server with main config.xml
        self.config_d_dir = p.abspath(p.join(instance_config_dir, 'config.d'))
        os.mkdir(self.config_d_dir)
        users_d_dir = p.abspath(p.join(instance_config_dir, 'users.d'))
        os.mkdir(users_d_dir)
        dictionaries_dir = p.abspath(p.join(instance_config_dir, 'dictionaries'))
        os.mkdir(dictionaries_dir)


        logging.debug("Copy common configuration from helpers")
        # The file is named with 0_ prefix to be processed before other configuration overloads.
        shutil.copy(p.join(HELPERS_DIR, '0_common_instance_config.xml'), self.config_d_dir)
        shutil.copy(p.join(HELPERS_DIR, '0_common_instance_users.xml'), users_d_dir)
        if len(self.custom_dictionaries_paths):
            shutil.copy(p.join(HELPERS_DIR, '0_common_enable_dictionaries.xml'), self.config_d_dir)

        logging.debug("Generate and write macros file")
        macros = self.macros.copy()
        macros['instance'] = self.name
        with open(p.join(conf_d_dir, 'macros.xml'), 'w') as macros_config:
            macros_config.write(self.dict_to_xml({"macros": macros}))

        # Put ZooKeeper config
        if self.with_zookeeper:
            shutil.copy(self.zookeeper_config_path, conf_d_dir)

        if self.with_kerberized_kafka or self.with_kerberized_hdfs:
            shutil.copytree(self.kerberos_secrets_dir, p.abspath(p.join(self.path, 'secrets')))

        # Copy config.d configs
        logging.debug(f"Copy custom test config files {self.custom_main_config_paths} to {self.config_d_dir}")
        for path in self.custom_main_config_paths:
            shutil.copy(path, self.config_d_dir)

        # Copy users.d configs
        for path in self.custom_user_config_paths:
            shutil.copy(path, users_d_dir)

        # Copy dictionaries configs to configs/dictionaries
        for path in self.custom_dictionaries_paths:
            shutil.copy(path, dictionaries_dir)

        db_dir = p.abspath(p.join(self.path, 'database'))
        logging.debug(f"Setup database dir {db_dir}")
        if self.clickhouse_path_dir is not None:
            logging.debug(f"Database files taken from {self.clickhouse_path_dir}")
            shutil.copytree(self.clickhouse_path_dir, db_dir)
            logging.debug(f"Database copied from {self.clickhouse_path_dir} to {db_dir}")
        else:
            os.mkdir(db_dir)

        logs_dir = p.abspath(p.join(self.path, 'logs'))
        logging.debug(f"Setup logs dir {logs_dir}")
        os.mkdir(logs_dir)

        depends_on = []

        if self.with_mysql_client:
            depends_on.append(self.cluster.mysql_client_host)

        if self.with_mysql:
            depends_on.append("mysql57")

        if self.with_mysql8:
            depends_on.append("mysql80")

        if self.with_mysql_cluster:
            depends_on.append("mysql57")
            depends_on.append("mysql2")
            depends_on.append("mysql3")
            depends_on.append("mysql4")

        if self.with_postgres_cluster:
            depends_on.append("postgres2")
            depends_on.append("postgres3")
            depends_on.append("postgres4")
            
        if self.with_kafka:
            depends_on.append("kafka1")
            depends_on.append("schema-registry")

        if self.with_kerberized_kafka:
            depends_on.append("kerberized_kafka1")

        if self.with_kerberized_hdfs:
            depends_on.append("kerberizedhdfs1")

        if self.with_rabbitmq:
            depends_on.append("rabbitmq1")

        if self.with_zookeeper:
            depends_on.append("zoo1")
            depends_on.append("zoo2")
            depends_on.append("zoo3")

        if self.with_minio:
            depends_on.append("minio1")

        self.cluster.env_variables.update(self.env_variables)
        _create_env_file(os.path.join(self.env_file), self.env_variables)

        odbc_ini_path = ""
        if self.odbc_ini_path:
            self._create_odbc_config_file()
            odbc_ini_path = '- ' + self.odbc_ini_path

        entrypoint_cmd = CLICKHOUSE_START_COMMAND

        if self.stay_alive:
            entrypoint_cmd = CLICKHOUSE_STAY_ALIVE_COMMAND

        logging.debug("Entrypoint cmd: {}".format(entrypoint_cmd))

        networks = app_net = ipv4_address = ipv6_address = net_aliases = net_alias1 = ""
        if self.ipv4_address is not None or self.ipv6_address is not None or self.hostname != self.name:
            networks = "networks:"
            app_net = "default:"
            if self.ipv4_address is not None:
                ipv4_address = "ipv4_address: " + self.ipv4_address
            if self.ipv6_address is not None:
                ipv6_address = "ipv6_address: " + self.ipv6_address
            if self.hostname != self.name:
                net_aliases = "aliases:"
                net_alias1 = "- " + self.hostname

        if not self.with_installed_binary:
            binary_volume = "- " + self.server_bin_path + ":/usr/bin/clickhouse"
            odbc_bridge_volume = "- " + self.odbc_bridge_bin_path + ":/usr/bin/clickhouse-odbc-bridge"
            library_bridge_volume = "- " + self.library_bridge_bin_path + ":/usr/bin/clickhouse-library-bridge"
        else:
            binary_volume = "- " + self.server_bin_path + ":/usr/share/clickhouse_fresh"
            odbc_bridge_volume = "- " + self.odbc_bridge_bin_path + ":/usr/share/clickhouse-odbc-bridge_fresh"
            library_bridge_volume = "- " + self.library_bridge_bin_path + ":/usr/share/clickhouse-library-bridge_fresh"

        with open(self.docker_compose_path, 'w') as docker_compose:
            docker_compose.write(DOCKER_COMPOSE_TEMPLATE.format(
                image=self.image,
                tag=self.tag,
                name=self.name,
                hostname=self.hostname,
                binary_volume=binary_volume,
                odbc_bridge_volume=odbc_bridge_volume,
                library_bridge_volume=library_bridge_volume,
                instance_config_dir=instance_config_dir,
                config_d_dir=self.config_d_dir,
                db_dir=db_dir,
                tmpfs=str(self.tmpfs),
                logs_dir=logs_dir,
                depends_on=str(depends_on),
                user=os.getuid(),
                env_file=self.env_file,
                odbc_ini_path=odbc_ini_path,
                keytab_path=self.keytab_path,
                krb5_conf=self.krb5_conf,
                entrypoint_cmd=entrypoint_cmd,
                networks=networks,
                app_net=app_net,
                ipv4_address=ipv4_address,
                ipv6_address=ipv6_address,
                net_aliases=net_aliases,
                net_alias1=net_alias1,
            ))

    def destroy_dir(self):
        if p.exists(self.path):
            shutil.rmtree(self.path)


class ClickHouseKiller(object):
    def __init__(self, clickhouse_node):
        self.clickhouse_node = clickhouse_node

    def __enter__(self):
        self.clickhouse_node.stop_clickhouse(kill=True)

    def __exit__(self, exc_type, exc_val, exc_tb):
        self.clickhouse_node.start_clickhouse()<|MERGE_RESOLUTION|>--- conflicted
+++ resolved
@@ -43,16 +43,10 @@
 
 SANITIZER_SIGN = "=================="
 
-<<<<<<< HEAD
 # to create docker-compose env file
 def _create_env_file(path, variables):
     logging.debug(f"Env {variables} stored in {path}")
     with open(path, 'w') as f:
-=======
-def _create_env_file(path, variables, fname=DEFAULT_ENV_NAME):
-    full_path = os.path.join(path, fname)
-    with open(full_path, 'w') as f:
->>>>>>> efe70aaa
         for var, value in list(variables.items()):
             f.write("=".join([var, value]) + "\n")
     return path
@@ -350,12 +344,15 @@
         self.mysql8_dir = p.abspath(p.join(self.instances_dir, "mysql8"))
         self.mysql8_logs_dir = os.path.join(self.mysql8_dir, "logs")
 
-        self.zookeeper_use_tmpfs = True
+        # available when with_zookeper == True
         self.use_keeper = True
+        self.keeper_instance_dir_prefix = p.join(p.abspath(self.instances_dir), "keeper") # if use_keeper = True
+        self.zookeeper_instance_dir_prefix = p.join(self.instances_dir, "zk")
+        self.zookeeper_dirs_to_create = []
 
         self.docker_client = None
         self.is_up = False
-<<<<<<< HEAD
+        self.env = os.environ.copy()
         logging.debug(f"CLUSTER INIT base_config_dir:{self.base_config_dir}")
 
     def cleanup(self):
@@ -400,19 +397,63 @@
         except:
             pass
 
-
     def get_docker_handle(self, docker_id):
         return self.docker_client.containers.get(docker_id)
-=======
-        self.env = os.environ.copy()
-        print("CLUSTER INIT base_config_dir:{}".format(self.base_config_dir))
->>>>>>> efe70aaa
 
     def get_client_cmd(self):
         cmd = self.client_bin_path
         if p.basename(cmd) == 'clickhouse':
             cmd += " client"
         return cmd
+
+    def setup_zookeeper_cmd(self, instance, env_variables, docker_compose_yml_dir):
+        logging.debug('Setup ZooKeeper')
+        zookeeper_docker_compose_path = p.join(docker_compose_yml_dir, 'docker_compose_zookeeper.yml')
+
+        env_variables['ZK_FS'] = 'bind'
+        for i in range(1, 4):
+            zk_data_path = os.path.join(self.zookeeper_instance_dir_prefix + str(i), "data")
+            zk_log_path = os.path.join(self.zookeeper_instance_dir_prefix + str(i), "log")
+            env_variables['ZK_DATA' + str(i)] = zk_data_path
+            env_variables['ZK_DATA_LOG' + str(i)] = zk_log_path
+            self.zookeeper_dirs_to_create += [zk_data_path, zk_log_path]
+            logging.debug(f"DEBUG ZK: {self.zookeeper_dirs_to_create}")
+
+        self.with_zookeeper = True
+        self.base_cmd.extend(['--file', zookeeper_docker_compose_path])
+        self.base_zookeeper_cmd = ['docker-compose', '--env-file', instance.env_file, '--project-name', self.project_name,
+                                    '--file', zookeeper_docker_compose_path]
+        return self.base_zookeeper_cmd
+
+    def setup_keeper_cmd(self, instance, env_variables, docker_compose_yml_dir):
+        logging.debug('Setup Keeper')
+        keeper_docker_compose_path = p.join(docker_compose_yml_dir, 'docker_compose_keeper.yml')
+
+        binary_path = self.server_bin_path
+        if binary_path.endswith('-server'):
+            binary_path = binary_path[:-len('-server')]
+
+        env_variables['keeper_binary'] = binary_path
+        env_variables['image'] = "yandex/clickhouse-integration-test:" + self.docker_base_tag
+        env_variables['user'] = str(os.getuid())
+        env_variables['keeper_fs'] = 'bind'
+        for i in range(1, 4):
+            keeper_instance_dir = self.keeper_instance_dir_prefix + f"{i}"
+            logs_dir = os.path.join(keeper_instance_dir, "log")
+            configs_dir = os.path.join(keeper_instance_dir, "config")
+            coordination_dir = os.path.join(keeper_instance_dir, "coordination")
+            env_variables[f'keeper_logs_dir{i}'] = logs_dir
+            env_variables[f'keeper_config_dir{i}'] = configs_dir
+            env_variables[f'keeper_db_dir{i}'] = coordination_dir
+            self.zookeeper_dirs_to_create += [logs_dir, configs_dir, coordination_dir]
+        logging.debug(f"DEBUG KEEPER: {self.zookeeper_dirs_to_create}")
+
+
+        self.with_zookeeper = True
+        self.base_cmd.extend(['--file', keeper_docker_compose_path])
+        self.base_zookeeper_cmd = ['docker-compose', '--env-file', instance.env_file, '--project-name', self.project_name,
+                                    '--file', keeper_docker_compose_path]
+        return self.base_zookeeper_cmd
 
     def setup_mysql_client_cmd(self, instance, env_variables, docker_compose_yml_dir):
         self.with_mysql_client = True
@@ -580,6 +621,15 @@
                                 '--file', p.join(docker_compose_yml_dir, 'docker_compose_minio.yml')]
         return self.base_minio_cmd
 
+    def setup_cassandra_cmd(self, instance, env_variables, docker_compose_yml_dir):
+        self.with_cassandra = True
+        env_variables['CASSANDRA_PORT'] = str(self.cassandra_port)
+        self.base_cmd.extend(['--file', p.join(docker_compose_yml_dir, 'docker_compose_cassandra.yml')])
+        self.base_cassandra_cmd = ['docker-compose', '--env-file', instance.env_file, '--project-name', self.project_name,
+                                    '--file', p.join(docker_compose_yml_dir, 'docker_compose_cassandra.yml')]
+        return self.base_cassandra_cmd
+
+
     def add_instance(self, name, base_config_dir=None, main_configs=None, user_configs=None, dictionaries=None,
                      macros=None,
                      with_zookeeper=False, with_mysql_client=False, with_mysql=False, with_mysql8=False, with_mysql_cluster=False, 
@@ -588,7 +638,7 @@
                      with_redis=False, with_minio=False, with_cassandra=False,
                      hostname=None, env_variables=None, image="yandex/clickhouse-integration-test", tag=None,
                      stay_alive=False, ipv4_address=None, ipv6_address=None, with_installed_binary=False, tmpfs=None,
-                     zookeeper_docker_compose_path=None, zookeeper_use_tmpfs=True, minio_certs_dir=None, use_keeper=True):
+                     zookeeper_docker_compose_path=None, minio_certs_dir=None, use_keeper=True):
         """Add an instance to the cluster.
 
         name - the name of the instance directory and the value of the 'instance' macro in ClickHouse.
@@ -666,18 +716,10 @@
 
         cmds = []
         if with_zookeeper and not self.with_zookeeper:
-            if not zookeeper_docker_compose_path:
-                if self.use_keeper:
-                    zookeeper_docker_compose_path = p.join(docker_compose_yml_dir, 'docker_compose_keeper.yml')
-                else:
-                    zookeeper_docker_compose_path = p.join(docker_compose_yml_dir, 'docker_compose_zookeeper.yml')
-
-            self.with_zookeeper = True
-            self.zookeeper_use_tmpfs = zookeeper_use_tmpfs
-            self.base_cmd.extend(['--file', zookeeper_docker_compose_path])
-            self.base_zookeeper_cmd = ['docker-compose', '--env-file', instance.env_file, '--project-name', self.project_name,
-                                       '--file', zookeeper_docker_compose_path]
-            cmds.append(self.base_zookeeper_cmd)
+            if self.use_keeper:
+                cmds.append(self.setup_keeper_cmd(instance, env_variables, docker_compose_yml_dir))
+            else:
+                cmds.append(self.setup_zookeeper_cmd(instance, env_variables, docker_compose_yml_dir))
 
         if with_mysql_client and not self.with_mysql_client:
             cmds.append(self.setup_mysql_client_cmd(instance, env_variables, docker_compose_yml_dir))
@@ -740,11 +782,7 @@
                 raise Exception("Overwriting minio certs dir") 
 
         if with_cassandra and not self.with_cassandra:
-            self.with_cassandra = True
-            env_variables['CASSANDRA_PORT'] = str(self.cassandra_port)
-            self.base_cmd.extend(['--file', p.join(docker_compose_yml_dir, 'docker_compose_cassandra.yml')])
-            self.base_cassandra_cmd = ['docker-compose', '--env-file', instance.env_file, '--project-name', self.project_name,
-                                       '--file', p.join(docker_compose_yml_dir, 'docker_compose_cassandra.yml')]
+            cmds.append(self.setup_cassandra_cmd(instance, env_variables, docker_compose_yml_dir))
 
         logging.debug("Cluster name:{} project_name:{}. Added instance name:{} tag:{} base_cmd:{} docker_compose_yml_dir:{}".format(
             self.name, self.project_name, name, tag, self.base_cmd, docker_compose_yml_dir))
@@ -786,8 +824,8 @@
     def get_instance_ip(self, instance_name):
         logging.debug("get_instance_ip instance_name={}".format(instance_name))
         docker_id = self.get_instance_docker_id(instance_name)
-        # for cont in self.docker_client.containers.list():
-        #     logging.debug("CONTAINERS LIST: ID={} NAME={} STATUS={}".format(cont.id, cont.name, cont.status))
+        for cont in self.docker_client.containers.list():
+            logging.debug("CONTAINERS LIST: ID={} NAME={} STATUS={}".format(cont.id, cont.name, cont.status))
         handle = self.docker_client.containers.get(docker_id)
         return list(handle.attrs['NetworkSettings']['Networks'].values())[0]['IPAddress']
 
@@ -1140,72 +1178,23 @@
                 logging.debug(('Setup directory for instance: {} destroy_dirs: {}'.format(instance.name, destroy_dirs)))
                 instance.create_dir(destroy_dir=destroy_dirs)
 
+            _create_env_file(os.path.join(self.env_file), self.env_variables)
             self.docker_client = docker.DockerClient(base_url='unix:///var/run/docker.sock', version=self.docker_api_version, timeout=180)
 
             common_opts = ['up', '-d']
 
             if self.with_zookeeper and self.base_zookeeper_cmd:
-<<<<<<< HEAD
                 logging.debug('Setup ZooKeeper')
-                env = os.environ.copy()
-                if not self.zookeeper_use_tmpfs:
-                    env['ZK_FS'] = 'bind'
-                    for i in range(1, 4):
-                        zk_data_path = self.instances_dir + '/zkdata' + str(i)
-                        zk_log_data_path = self.instances_dir + '/zklog' + str(i)
-                        if not os.path.exists(zk_data_path):
-                            os.mkdir(zk_data_path)
-                        if not os.path.exists(zk_log_data_path):
-                            os.mkdir(zk_log_data_path)
-                        env['ZK_DATA' + str(i)] = zk_data_path
-                        env['ZK_DATA_LOG' + str(i)] = zk_log_data_path
-                run_and_check(self.base_zookeeper_cmd + common_opts, env=env)
-=======
-                if self.use_keeper:
-                    print('Setup Keeper')
-                    binary_path = self.server_bin_path
-                    if binary_path.endswith('-server'):
-                        binary_path = binary_path[:-len('-server')]
-
-                    self.env['keeper_binary'] = binary_path
-                    self.env['image'] = "yandex/clickhouse-integration-test:" + self.docker_base_tag
-                    self.env['user'] = str(os.getuid())
-                    if not self.zookeeper_use_tmpfs:
-                        self.env['keeper_fs'] = 'bind'
-
-                    for i in range (1, 4):
-                        instance_dir = p.join(self.instances_dir, f"keeper{i}")
-                        logs_dir = p.join(instance_dir, "logs")
-                        configs_dir = p.join(instance_dir, "configs")
-                        coordination_dir = p.join(instance_dir, "coordination")
-                        if not os.path.exists(instance_dir):
-                            os.mkdir(instance_dir)
-                            os.mkdir(configs_dir)
-                            os.mkdir(logs_dir)
-                            if not self.zookeeper_use_tmpfs:
-                                os.mkdir(coordination_dir)
-                            shutil.copy(os.path.join(HELPERS_DIR, f'keeper_config{i}.xml'), configs_dir)
-
-                        self.env[f'keeper_logs_dir{i}'] = p.abspath(logs_dir)
-                        self.env[f'keeper_config_dir{i}'] = p.abspath(configs_dir)
-                        if not self.zookeeper_use_tmpfs:
-                            self.env[f'keeper_db_dir{i}'] = p.abspath(coordination_dir)
-                else:
-                    print('Setup ZooKeeper')
-                    if not self.zookeeper_use_tmpfs:
-                        self.env['ZK_FS'] = 'bind'
-                        for i in range(1, 4):
-                            zk_data_path = self.instances_dir + '/zkdata' + str(i)
-                            zk_log_data_path = self.instances_dir + '/zklog' + str(i)
-                            if not os.path.exists(zk_data_path):
-                                os.mkdir(zk_data_path)
-                            if not os.path.exists(zk_log_data_path):
-                                os.mkdir(zk_log_data_path)
-                            self.env['ZK_DATA' + str(i)] = zk_data_path
-                            self.env['ZK_DATA_LOG' + str(i)] = zk_log_data_path
+                logging.debug(f'Creating internal ZooKeeper dirs: {self.zookeeper_dirs_to_create}')
+                for dir in self.zookeeper_dirs_to_create:
+                    os.makedirs(dir)
+                
+                if self.use_keeper: # TODO: remove hardcoded paths from here
+                    for i in range(1,4):
+                        shutil.copy(os.path.join(HELPERS_DIR, f'keeper_config{i}.xml'), os.path.join(self.keeper_instance_dir_prefix + f"{i}", "config" ))
 
                 run_and_check(self.base_zookeeper_cmd + common_opts, env=self.env)
->>>>>>> efe70aaa
+
                 for command in self.pre_zookeeper_commands:
                     self.run_kazoo_commands_with_retries(command, repeats=5)
                 self.wait_zookeeper_to_start()
@@ -1271,17 +1260,10 @@
                 self.wait_schema_registry_to_start()
 
             if self.with_kerberized_kafka and self.base_kerberized_kafka_cmd:
-<<<<<<< HEAD
                 logging.debug('Setup kerberized kafka')
                 run_and_check(self.base_kerberized_kafka_cmd + common_opts + ['--renew-anon-volumes'])
                 self.wait_kafka_is_available(self.kerberized_kafka_docker_id, self.kerberized_kafka_port, 100)
 
-=======
-                print('Setup kerberized kafka')
-                self.env['KERBERIZED_KAFKA_DIR'] = instance.path + '/'
-                run_and_check(self.base_kerberized_kafka_cmd + common_opts + ['--renew-anon-volumes'], env=self.env)
-                self.kerberized_kafka_docker_id = self.get_instance_docker_id('kerberized_kafka1')
->>>>>>> efe70aaa
             if self.with_rabbitmq and self.base_rabbitmq_cmd:
                 logging.debug('Setup RabbitMQ')
                 os.makedirs(self.rabbitmq_logs_dir)
@@ -1299,20 +1281,12 @@
                 self.wait_hdfs_to_start(hdfs_api)
 
             if self.with_kerberized_hdfs and self.base_kerberized_hdfs_cmd:
-<<<<<<< HEAD
                 logging.debug('Setup kerberized HDFS')
                 os.makedirs(self.hdfs_kerberized_logs_dir)
                 os.chmod(self.hdfs_kerberized_logs_dir, stat.S_IRWXO)
                 run_and_check(self.base_kerberized_hdfs_cmd + common_opts)
                 hdfs_api = self.make_hdfs_api(kerberized=True)
                 self.wait_hdfs_to_start(hdfs_api)
-=======
-                print('Setup kerberized HDFS')
-                self.env['KERBERIZED_HDFS_DIR'] = instance.path + '/'
-                run_and_check(self.base_kerberized_hdfs_cmd + common_opts, env=self.env)
-                self.make_hdfs_api(kerberized=True)
-                self.wait_hdfs_to_start(timeout=300)
->>>>>>> efe70aaa
 
             if self.with_mongo and self.base_mongo_cmd:
                 logging.debug('Setup Mongo')
@@ -1325,66 +1299,29 @@
                 time.sleep(10)
 
             if self.with_minio and self.base_minio_cmd:
-<<<<<<< HEAD
                 # Copy minio certificates to minio/certs
                 os.mkdir(self.minio_dir)
                 if self.minio_certs_dir is None:
                     os.mkdir(os.path.join(self.minio_dir, 'certs'))
                 else:
                     shutil.copytree(os.path.join(self.base_dir, self.minio_certs_dir), os.path.join(self.minio_dir, 'certs'))
-=======
-                prev_ca_certs = os.environ.get('SSL_CERT_FILE')
-                if self.minio_certs_dir:
-                    minio_certs_dir = p.join(self.base_dir, self.minio_certs_dir)
-                    self.env['MINIO_CERTS_DIR'] = minio_certs_dir
-                    # Minio client (urllib3) uses SSL_CERT_FILE for certificate validation.
-                    os.environ['SSL_CERT_FILE'] = p.join(minio_certs_dir, 'public.crt')
-                else:
-                    # Attach empty certificates directory to ensure non-secure mode.
-                    minio_certs_dir = p.join(self.instances_dir, 'empty_minio_certs_dir')
-                    os.mkdir(minio_certs_dir)
-                    self.env['MINIO_CERTS_DIR'] = minio_certs_dir
->>>>>>> efe70aaa
 
                 minio_start_cmd = self.base_minio_cmd + common_opts
 
                 logging.info("Trying to create Minio instance by command %s", ' '.join(map(str, minio_start_cmd)))
-<<<<<<< HEAD
                 run_and_check(minio_start_cmd)
                 logging.info("Trying to connect to Minio...")
                 self.wait_minio_to_start(secure=self.minio_certs_dir is not None)
-=======
-                run_and_check(minio_start_cmd, env=self.env)
-
-                try:
-                    logging.info("Trying to connect to Minio...")
-                    self.wait_minio_to_start(secure=self.minio_certs_dir is not None)
-                finally:
-                    # Safely return previous value of SSL_CERT_FILE environment variable.
-                    if self.minio_certs_dir:
-                        if prev_ca_certs:
-                            os.environ['SSL_CERT_FILE'] = prev_ca_certs
-                        else:
-                            os.environ.pop('SSL_CERT_FILE')
->>>>>>> efe70aaa
 
             if self.with_cassandra and self.base_cassandra_cmd:
                 subprocess_check_call(self.base_cassandra_cmd + ['up', '-d'])
                 self.wait_cassandra_to_start()
 
-            _create_env_file(os.path.join(self.env_file), self.env_variables)
-
             clickhouse_start_cmd = self.base_cmd + ['up', '-d', '--no-recreate']
-<<<<<<< HEAD
             logging.debug(("Trying to create ClickHouse instance by command %s", ' '.join(map(str, clickhouse_start_cmd))))
             self.up_called = True
-            subprocess_check_call(clickhouse_start_cmd)
+            run_and_check(clickhouse_start_cmd)
             logging.debug("ClickHouse instance created")
-=======
-            print(("Trying to create ClickHouse instance by command %s", ' '.join(map(str, clickhouse_start_cmd))))
-            run_and_check(clickhouse_start_cmd, env=self.env)
-            print("ClickHouse instance created")
->>>>>>> efe70aaa
 
             start_timeout = 60.0  # seconds
             for instance in self.instances.values():
@@ -1408,7 +1345,6 @@
 
     def shutdown(self, kill=True):
         sanitizer_assert_instance = None
-<<<<<<< HEAD
         fatal_log = None
         if self.up_called:
             with open(self.docker_logs_path, "w+") as f:
@@ -1438,41 +1374,18 @@
 
             if kill:
                 try:
-                    subprocess_check_call(self.base_cmd + ['stop', '--timeout', '20'])
+                    run_and_check(self.base_cmd + ['stop', '--timeout', '20'])
                 except Exception as e:
                     logging.debug("Kill command failed during shutdown. {}".format(repr(e)))
                     logging.debug("Trying to kill forcefully")
-                    subprocess_check_call(self.base_cmd + ['kill'])
-=======
-        with open(self.docker_logs_path, "w+") as f:
+                    run_and_check(self.base_cmd + ['kill'])
+
             try:
-                subprocess.check_call(self.base_cmd + ['logs'], env=self.env, stdout=f)   # STYLE_CHECK_ALLOW_SUBPROCESS_CHECK_CALL
-            except Exception as e:
-                print("Unable to get logs from docker.")
-            f.seek(0)
-            for line in f:
-                if SANITIZER_SIGN in line:
-                    sanitizer_assert_instance = line.split('|')[0].strip()
-                    break
->>>>>>> efe70aaa
-
-            try:
-<<<<<<< HEAD
                 subprocess_check_call(self.base_cmd + ['down', '--volumes'])
-=======
-                run_and_check(self.base_cmd + ['stop', '--timeout', '20'], env=self.env)
->>>>>>> efe70aaa
             except Exception as e:
                 logging.debug("Down + remove orphans failed durung shutdown. {}".format(repr(e)))
 
-<<<<<<< HEAD
         self.cleanup()
-=======
-        try:
-            run_and_check(self.base_cmd + ['down', '--volumes', '--remove-orphans'], env=self.env)
-        except Exception as e:
-            print("Down + remove orphans failed durung shutdown. {}".format(repr(e)))
->>>>>>> efe70aaa
 
         self.is_up = False
 
@@ -1483,15 +1396,6 @@
             instance.ip_address = None
             instance.client = None
 
-        if not self.zookeeper_use_tmpfs:
-            for i in range(1, 4):
-                zk_data_path = self.instances_dir + '/zkdata' + str(i)
-                zk_log_data_path = self.instances_dir + '/zklog' + str(i)
-                if os.path.exists(zk_data_path):
-                    shutil.rmtree(zk_data_path)
-                if os.path.exists(zk_log_data_path):
-                    shutil.rmtree(zk_log_data_path)
-
         if sanitizer_assert_instance is not None:
             raise Exception(
                 "Sanitizer assert found in {} for instance {}".format(self.docker_logs_path, sanitizer_assert_instance))
@@ -1511,7 +1415,9 @@
         os.system(' '.join(self.base_cmd + ['exec', instance_name, '/bin/bash']))
 
     def get_kazoo_client(self, zoo_instance_name):
-        zk = KazooClient(hosts=self.get_instance_ip(zoo_instance_name))
+        ip = self.get_instance_ip(zoo_instance_name)
+        logging.debug(f"get_kazoo_client: {zoo_instance_name}, ip:{ip}")
+        zk = KazooClient(hosts=ip)
         zk.start()
         return zk
 
@@ -1641,7 +1547,7 @@
         self.path = p.join(self.cluster.instances_dir, name)
         self.docker_compose_path = p.join(self.path, 'docker-compose.yml')
         self.env_variables = env_variables or {}
-        self.env_file = None
+        self.env_file = self.cluster.env_file
         if with_odbc_drivers:
             self.odbc_ini_path = self.path + "/odbc.ini:/etc/odbc.ini"
             self.with_mysql = True
@@ -1664,7 +1570,6 @@
         self.ipv4_address = ipv4_address
         self.ipv6_address = ipv6_address
         self.with_installed_binary = with_installed_binary
-        self.env_file = os.path.join(os.path.dirname(self.docker_compose_path), DEFAULT_ENV_NAME)
         self.is_up = False
 
 
@@ -2132,7 +2037,6 @@
             depends_on.append("minio1")
 
         self.cluster.env_variables.update(self.env_variables)
-        _create_env_file(os.path.join(self.env_file), self.env_variables)
 
         odbc_ini_path = ""
         if self.odbc_ini_path:
