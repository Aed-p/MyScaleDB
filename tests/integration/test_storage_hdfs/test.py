--- conflicted
+++ resolved
@@ -202,7 +202,6 @@
     assert node1.query("select * from GZIPHDFSStorage") == "1\tMark\t72.53\n"
 
 
-<<<<<<< HEAD
 def test_virtual_columns(started_cluster):
     node1.query("create table virtual_cols (id UInt32) ENGINE = HDFS('hdfs://hdfs1:9000/file*', 'TSV')")
     started_cluster.hdfs_api.write_data("/file1", "1\n")
@@ -210,14 +209,14 @@
     started_cluster.hdfs_api.write_data("/file3", "3\n")
     expected = "1\tfile1\thdfs://hdfs1:9000//file1\n2\tfile2\thdfs://hdfs1:9000//file2\n3\tfile3\thdfs://hdfs1:9000//file3\n"
     assert node1.query("select id, _file as file_name, _path as file_path from virtual_cols order by id") == expected
-=======
+
+    
 def test_read_files_with_spaces(started_cluster):
     started_cluster.hdfs_api.write_data("/test test test 1.txt", "1\n")
     started_cluster.hdfs_api.write_data("/test test test 2.txt", "2\n")
     started_cluster.hdfs_api.write_data("/test test test 3.txt", "3\n")
     node1.query("create table test (id UInt32) ENGINE = HDFS('hdfs://hdfs1:9000/test*', 'TSV')")
     assert node1.query("select * from test order by id") == "1\n2\n3\n"
->>>>>>> 4c1022ac
 
 
 if __name__ == '__main__':
